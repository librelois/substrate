# .gitlab-ci.yml
#
# substrate
#
# pipelines can be triggered manually in the web
#
# Currently the file is divided into subfiles. Each stage has a different file which
# can be found here: scripts/ci/gitlab/pipeline/<stage_name>.yml
#
# Instead of YAML anchors "extends" is used.
# Useful links:
#    https://docs.gitlab.com/ee/ci/yaml/index.html#extends
#    https://docs.gitlab.com/ee/ci/yaml/yaml_optimization.html#reference-tags
#
# SAMPLE JOB TEMPLATE - This is not a complete example but is enough to build a
# simple CI job. For full documentation, visit https://docs.gitlab.com/ee/ci/yaml/
#
# my-example-job:
#   stage:                           test # One of the stages listed below this job (required)
#   image:                           paritytech/tools:latest # Any docker image (required)
#   allow_failure:                   true # Allow the pipeline to continue if this job fails (default: false)
#   needs:
#     - job:                         test-linux # Any jobs that are required to run before this job (optional)
#   variables:
#     MY_ENVIRONMENT_VARIABLE:       "some useful value" # Environment variables passed to the job (optional)
#   script:
#     - echo "List of shell commands to run in your job"
#     - echo "You can also just specify a script here, like so:"
#     - ./scripts/ci/gitlab/my_amazing_script.sh

stages:
  - check
  - test
  - build
  - publish
  - deploy

workflow:
  rules:
    - if: $CI_COMMIT_TAG
    - if: $CI_COMMIT_BRANCH

variables:                         &default-vars
  GIT_STRATEGY:                    fetch
  GIT_DEPTH:                       100
  CARGO_INCREMENTAL:               0
  DOCKER_OS:                       "debian:stretch"
  ARCH:                            "x86_64"
  CI_IMAGE:                        "paritytech/ci-linux:production"

default:
  retry:
    max: 2
    when:
      - runner_system_failure
      - unknown_failure
      - api_failure
  interruptible:                   true
  cache:                           {}

.collect-artifacts:
  artifacts:
    name:                          "${CI_JOB_NAME}_${CI_COMMIT_REF_NAME}"
    when:                          on_success
    expire_in:                     7 days
    paths:
      - artifacts/

.collect-artifacts-short:
  artifacts:
    name:                          "${CI_JOB_NAME}_${CI_COMMIT_REF_NAME}"
    when:                          on_success
    expire_in:                     3 hours
    paths:
      - artifacts/

.kubernetes-env:
  image:                           "${CI_IMAGE}"
  tags:
    - kubernetes-parity-build

.rust-info-script:                 &rust-info-script
  script:
    - rustup show
    - cargo --version
    - rustup +nightly show
    - cargo +nightly --version

.docker-env:
  image:                           "${CI_IMAGE}"
  before_script:
    - !reference [.rust-info-script, script]
  tags:
    - linux-docker

.test-refs:
  rules:
    - if: $CI_PIPELINE_SOURCE == "web"
    - if: $CI_PIPELINE_SOURCE == "schedule"
    - if: $CI_COMMIT_REF_NAME == "master"
    - if: $CI_COMMIT_REF_NAME =~ /^[0-9]+$/                         # PRs
    - if: $CI_COMMIT_REF_NAME =~ /^v[0-9]+\.[0-9]+.*$/              # i.e. v1.0, v2.1rc1

.test-refs-no-trigger:
  rules:
    - if: $CI_PIPELINE_SOURCE == "pipeline"
      when: never
    - if: $CI_PIPELINE_SOURCE == "web"
    - if: $CI_PIPELINE_SOURCE == "schedule"
    - if: $CI_COMMIT_REF_NAME == "master"
    - if: $CI_COMMIT_REF_NAME =~ /^[0-9]+$/                         # PRs
    - if: $CI_COMMIT_REF_NAME =~ /^v[0-9]+\.[0-9]+.*$/              # i.e. v1.0, v2.1rc1
    - if: $CI_COMMIT_REF_NAME =~ /^ci-release-.*$/

.test-refs-no-trigger-prs-only:
  rules:
    - if: $CI_PIPELINE_SOURCE == "pipeline"
      when: never
    - if: $CI_PIPELINE_SOURCE == "web"
    - if: $CI_PIPELINE_SOURCE == "schedule"
    - if: $CI_COMMIT_REF_NAME =~ /^[0-9]+$/                         # PRs

.test-refs-wasmer-sandbox:
  rules:
    - if: $CI_PIPELINE_SOURCE == "web"
    - if: $CI_PIPELINE_SOURCE == "schedule"
    - if: $CI_COMMIT_REF_NAME == "master"
      changes:
        - client/executor/**/*
        - frame/contracts/**/*
        - primitives/sandbox/**/*
    - if: $CI_COMMIT_REF_NAME =~ /^[0-9]+$/                         # PRs
      changes:
        - client/executor/**/*
        - frame/contracts/**/*
        - primitives/sandbox/**/*
    - if: $CI_COMMIT_REF_NAME =~ /^v[0-9]+\.[0-9]+.*$/              # i.e. v1.0, v2.1rc1
      changes:
        - client/executor/**/*
        - frame/contracts/**/*
        - primitives/sandbox/**/*

.build-refs:
  rules:
    - if: $CI_PIPELINE_SOURCE == "pipeline"
      when: never
    - if: $CI_PIPELINE_SOURCE == "web"
    - if: $CI_PIPELINE_SOURCE == "schedule"
    - if: $CI_COMMIT_REF_NAME == "master"
    - if: $CI_COMMIT_REF_NAME =~ /^v[0-9]+\.[0-9]+.*$/              # i.e. v1.0, v2.1rc1

.nightly-pipeline:
  rules:
    # this job runs only on nightly pipeline with the mentioned variable, against `master` branch
    - if: $CI_COMMIT_REF_NAME == "master" && $CI_PIPELINE_SOURCE == "schedule" && $PIPELINE == "nightly"

#### stage:                       .pre

skip-if-draft:
  extends:                         .kubernetes-env
  variables:
    CI_IMAGE:                      "paritytech/tools:latest"
  stage:                           .pre
  rules:
    - if: $CI_COMMIT_REF_NAME =~ /^[0-9]+$/                         # PRs
  script:
     - echo "Commit message is ${CI_COMMIT_MESSAGE}"
     - echo "Ref is ${CI_COMMIT_REF_NAME}"
     - echo "pipeline source is ${CI_PIPELINE_SOURCE}"
     - ./scripts/ci/gitlab/skip_if_draft.sh

include:
  # check jobs
  - scripts/ci/gitlab/pipeline/check.yml
  # tests jobs
  - scripts/ci/gitlab/pipeline/test.yml
  # build jobs
  - scripts/ci/gitlab/pipeline/build.yml
  # publish jobs
  - scripts/ci/gitlab/pipeline/publish.yml

<<<<<<< HEAD
test-linux-stable:                 &test-linux
  stage:                           test
  <<:                              *docker-env
  <<:                              *test-refs
  variables:
    <<:                            *default-vars
    # Enable debug assertions since we are running optimized builds for testing
    # but still want to have debug assertions.
    RUSTFLAGS:                     "-Cdebug-assertions=y -Dwarnings"
    RUST_BACKTRACE:                1
    WASM_BUILD_NO_COLOR:           1
  script:
    # this job runs all tests in former runtime-benchmarks, frame-staking and wasmtime tests
    - time cargo test --workspace --locked --release --verbose --features runtime-benchmarks --manifest-path ./bin/node/cli/Cargo.toml
    - time cargo test -p frame-support-test --features=conditional-storage,no-metadata-docs --manifest-path ./frame/support/test/Cargo.toml --test pallet # does not reuse cache 1 min 44 sec
    - SUBSTRATE_TEST_TIMEOUT=1 time cargo test -p substrate-test-utils --release --verbose --locked -- --ignored timeout
    - sccache -s

test-frame-examples-compile-to-wasm:
  # into one job
  stage:                           test
  <<:                              *docker-env
  <<:                              *test-refs
  variables:
    <<:                            *default-vars
    # Enable debug assertions since we are running optimized builds for testing
    # but still want to have debug assertions.
    RUSTFLAGS:                     "-Cdebug-assertions=y"
    RUST_BACKTRACE: 1
  script:
    - cd ./frame/examples/offchain-worker/
    - cargo +nightly build --target=wasm32-unknown-unknown --no-default-features
    - cd ../basic
    - cargo +nightly build --target=wasm32-unknown-unknown --no-default-features
    - sccache -s

test-frame-executive-features-compile-to-wasm:
  # into one job
  stage:                           test
  <<:                              *docker-env
  <<:                              *test-refs
  variables:
    <<:                            *default-vars
    # Enable debug assertions since we are running optimized builds for testing
    # but still want to have debug assertions.
    RUSTFLAGS:                     "-Cdebug-assertions=y"
    RUST_BACKTRACE: 1
  script:
    - cd ./frame/executive
    - cargo test --no-default-features --features background-signature-verification
    - sccache -s

test-linux-stable-int:
  <<:                              *test-linux
  stage:                           test
  script:
    - echo "___Logs will be partly shown at the end in case of failure.___"
    - echo "___Full log will be saved to the job artifacts only in case of failure.___"
    - WASM_BUILD_NO_COLOR=1
      RUST_LOG=sync=trace,consensus=trace,client=trace,state-db=trace,db=trace,forks=trace,state_db=trace,storage_cache=trace
        time cargo test -p node-cli --release --verbose --locked -- --ignored
        &> ${CI_COMMIT_SHORT_SHA}_int_failure.log
    - sccache -s
  after_script:
    - awk '/FAILED|^error\[/,0' ${CI_COMMIT_SHORT_SHA}_int_failure.log
  artifacts:
    name:                          $CI_COMMIT_SHORT_SHA
    when:                          on_failure
    expire_in:                     3 days
    paths:
      - ${CI_COMMIT_SHORT_SHA}_int_failure.log

check-tracing:
  stage:                           test
  <<:                              *docker-env
  <<:                              *test-refs
  script:
    # with-tracing must be explicitly activated, we run a test to ensure this works as expected in both cases
    - time cargo +nightly test --manifest-path ./primitives/tracing/Cargo.toml --no-default-features
    - time cargo +nightly test --manifest-path ./primitives/tracing/Cargo.toml --no-default-features --features=with-tracing
    - sccache -s

test-full-crypto-feature:
  stage:                           test
  <<:                              *docker-env
  <<:                              *test-refs
  variables:
    <<:                            *default-vars
    # Enable debug assertions since we are running optimized builds for testing
    # but still want to have debug assertions.
    RUSTFLAGS:                     "-Cdebug-assertions=y"
    RUST_BACKTRACE: 1
  script:
    - cd primitives/core/
    - time cargo +nightly build --verbose --no-default-features --features full_crypto
    - cd ../application-crypto
    - time cargo +nightly build --verbose --no-default-features --features full_crypto
    - sccache -s

test-wasmer-sandbox:
  stage:                           test
  <<:                              *docker-env
  <<:                              *test-refs-wasmer-sandbox
  variables:
    <<:                            *default-vars
  script:
    - time cargo test --release --features runtime-benchmarks,wasmer-sandbox,disable-ui-tests
    - sccache -s

cargo-check-macos:
  stage:                           test
  # shell runner on mac ignores the image set in *docker-env
  <<:                              *docker-env
  <<:                              *test-refs-no-trigger
  script:
    - SKIP_WASM_BUILD=1 time cargo check --release
    - sccache -s
  tags:
    - osx

#### stage:                        build

# PIPELINE_SCRIPTS_TAG can be found in the project variables

.check-dependent-project:          &check-dependent-project
  stage:                           build
  <<:                              *docker-env
  <<:                              *test-refs-no-trigger-prs-only
  script:
    - git clone
        --depth=1
        "--branch=$PIPELINE_SCRIPTS_TAG"
        https://github.com/paritytech/pipeline-scripts
    - ./pipeline-scripts/check_dependent_project.sh
        paritytech
        substrate
        --substrate
        "$DEPENDENT_REPO"
        "$GITHUB_PR_TOKEN"
        "$CARGO_UPDATE_CRATES"

# Individual jobs are set up for each dependent project so that they can be ran in parallel.
# Arguably we could generate a job for each companion in the PR's description using Gitlab's
# parent-child pipelines but that's more complicated.

check-dependent-polkadot:
  <<: *check-dependent-project
  variables:
    DEPENDENT_REPO: polkadot
    CARGO_UPDATE_CRATES: "sp-io"

check-dependent-cumulus:
  <<: *check-dependent-project
  variables:
    DEPENDENT_REPO: cumulus
    CARGO_UPDATE_CRATES: "sp-io polkadot-runtime-common"


build-linux-substrate:
  stage:                           build
  <<:                              *collect-artifacts
  <<:                              *docker-env
  <<:                              *build-refs
  needs:
    - job:                         test-linux-stable
      artifacts:                   false
  before_script:
    - mkdir -p ./artifacts/substrate/
  script:
    - *build-linux-substrate-script
    - printf '\n# building node-template\n\n'
    - ./scripts/ci/node-template-release.sh ./artifacts/substrate/substrate-node-template.tar.gz

build-linux-subkey:                &build-subkey
  stage:                           build
  <<:                              *collect-artifacts
  <<:                              *docker-env
  <<:                              *build-refs
  needs:
    - job:                         cargo-check-subkey
      artifacts:                   false
  before_script:
    - mkdir -p ./artifacts/subkey
  script:
    - cd ./bin/utils/subkey
    - SKIP_WASM_BUILD=1 time cargo build --release --verbose
    - cd -
    - mv ./target/release/subkey ./artifacts/subkey/.
    - echo -n "Subkey version = "
    - ./artifacts/subkey/subkey --version |
        sed -n -E 's/^subkey ([0-9.]+.*)/\1/p' |
          tee ./artifacts/subkey/VERSION;
    - sha256sum ./artifacts/subkey/subkey | tee ./artifacts/subkey/subkey.sha256
    - cp -r ./scripts/ci/docker/subkey.Dockerfile ./artifacts/subkey/
    - sccache -s

build-macos-subkey:
  <<:                              *build-subkey
  tags:
    - osx

check-rustdoc:
  stage:                           test
  <<:                              *docker-env
  <<:                              *test-refs
  variables:
    <<:                            *default-vars
    SKIP_WASM_BUILD:               1
    RUSTDOCFLAGS:                  "-Dwarnings"
  script:
    - time cargo +nightly doc --workspace --all-features --verbose --no-deps
    - sccache -s

build-rustdoc:
  stage:                           build
  <<:                              *docker-env
  <<:                              *test-refs
  variables:
    <<:                            *default-vars
    SKIP_WASM_BUILD:               1
    DOC_INDEX_PAGE:                "sc_service/index.html" # default redirected page
  artifacts:
    name:                          "${CI_JOB_NAME}_${CI_COMMIT_REF_NAME}-doc"
    when:                          on_success
    expire_in:                     7 days
    paths:
    - ./crate-docs/
  script:
    - time cargo +nightly doc --workspace --all-features --verbose
    - rm -f ./target/doc/.lock
    - mv ./target/doc ./crate-docs
    # FIXME: remove me after CI image gets nonroot
    - chown -R nonroot:nonroot ./crate-docs
    - echo "<meta http-equiv=refresh content=0;url=${DOC_INDEX_PAGE}>" > ./crate-docs/index.html
    - sccache -s

#### stage:                        publish

.build-push-docker-image:          &build-push-docker-image
  <<:                              *build-refs
  <<:                              *kubernetes-env
  image:                           quay.io/buildah/stable
  variables:                       &docker-build-vars
    <<:                            *default-vars
    GIT_STRATEGY:                  none
    DOCKERFILE:                    $PRODUCT.Dockerfile
    IMAGE_NAME:                    docker.io/parity/$PRODUCT
  before_script:
    - cd ./artifacts/$PRODUCT/
    - VERSION="$(cat ./VERSION)"
    - echo "${PRODUCT} version = ${VERSION}"
    - test -z "${VERSION}" && exit 1
  script:
    - test "$DOCKER_HUB_USER" -a "$DOCKER_HUB_PASS" ||
        ( echo "no docker credentials provided"; exit 1 )
    - buildah bud
        --format=docker
        --build-arg VCS_REF="${CI_COMMIT_SHA}"
        --build-arg BUILD_DATE="$(date -u '+%Y-%m-%dT%H:%M:%SZ')"
        --tag "$IMAGE_NAME:$VERSION"
        --tag "$IMAGE_NAME:latest"
        --file "$DOCKERFILE" .
    - echo "$DOCKER_HUB_PASS" |
        buildah login --username "$DOCKER_HUB_USER" --password-stdin docker.io
    - buildah info
    - buildah push --format=v2s2 "$IMAGE_NAME:$VERSION"
    - buildah push --format=v2s2 "$IMAGE_NAME:latest"
  after_script:
    - buildah logout --all
    - echo "SUBSTRATE_IMAGE_NAME=${IMAGE_NAME}" | tee -a ./artifacts/$PRODUCT/build.env
    - IMAGE_TAG="$(cat ./artifacts/$PRODUCT/VERSION)"
    - echo "SUBSTRATE_IMAGE_TAG=${IMAGE_TAG}"   | tee -a ./artifacts/$PRODUCT/build.env
    - cat ./artifacts/$PRODUCT/build.env

publish-docker-substrate:
  stage:                           publish
  <<:                              *build-push-docker-image
  <<:                              *build-refs
  needs:
    - job:                         build-linux-substrate
      artifacts:                   true
  variables:
    <<:                            *docker-build-vars
    PRODUCT:                       substrate

publish-docker-subkey:
  stage:                           publish
  <<:                              *build-push-docker-image
  needs:
    - job:                         build-linux-subkey
      artifacts:                   true
  variables:
    <<:                            *docker-build-vars
    PRODUCT:                       subkey

publish-s3-release:
  stage:                           publish
  <<:                              *build-refs
  <<:                              *kubernetes-env
  needs:
    - job:                         build-linux-substrate
      artifacts:                   true
    - job:                         build-linux-subkey
      artifacts:                   true
  image:                           paritytech/awscli:latest
  variables:
    GIT_STRATEGY:                  none
    BUCKET:                        "releases.parity.io"
    PREFIX:                        "substrate/${ARCH}-${DOCKER_OS}"
  script:
    - aws s3 sync ./artifacts/ s3://${BUCKET}/${PREFIX}/$(cat ./artifacts/substrate/VERSION)/
    - echo "update objects in latest path"
    - aws s3 sync s3://${BUCKET}/${PREFIX}/$(cat ./artifacts/substrate/VERSION)/ s3://${BUCKET}/${PREFIX}/latest/
  after_script:
    - aws s3 ls s3://${BUCKET}/${PREFIX}/latest/
        --recursive --human-readable --summarize

publish-rustdoc:
  stage:                           publish
  <<:                              *kubernetes-env
  image:                           node:16
  variables:
    GIT_DEPTH:                     100
    RUSTDOCS_DEPLOY_REFS:          "master"
  rules:
    - if: $CI_PIPELINE_SOURCE == "pipeline"
      when: never
    - if: $CI_PIPELINE_SOURCE == "web" && $CI_COMMIT_REF_NAME == "master"
    - if: $CI_COMMIT_REF_NAME == "master"
    - if: $CI_COMMIT_REF_NAME =~ /^monthly-20[0-9]{2}-[0-9]{2}.*$/  # to support: monthly-2021-09+1
    - if: $CI_COMMIT_REF_NAME =~ /^v[0-9]+\.[0-9]+.*$/              # i.e. v1.0, v2.1rc1
  # `needs:` can be removed after CI image gets nonroot. In this case `needs:` stops other
  # artifacts from being dowloaded by this job.
  needs:
    - job:                         build-rustdoc
      artifacts:                   true
  script:
    # If $CI_COMMIT_REF_NAME doesn't match one of $RUSTDOCS_DEPLOY_REFS space-separated values, we
    # exit immediately.
    # Putting spaces at the front and back to ensure we are not matching just any substring, but the
    # whole space-separated value.
    - '[[ " ${RUSTDOCS_DEPLOY_REFS} " =~ " ${CI_COMMIT_REF_NAME} " ]] || exit 0'
    # setup ssh
    - eval $(ssh-agent)
    - ssh-add - <<< ${GITHUB_SSH_PRIV_KEY}
    - mkdir ~/.ssh && touch ~/.ssh/known_hosts
    - ssh-keyscan -t rsa github.com >> ~/.ssh/known_hosts
    # Set git config
    - git config user.email "devops-team@parity.io"
    - git config user.name "${GITHUB_USER}"
    - git config remote.origin.url "git@github.com:/paritytech/${CI_PROJECT_NAME}.git"
    - git config remote.origin.fetch "+refs/heads/*:refs/remotes/origin/*"
    - git fetch origin gh-pages
    # Save README and docs
    - cp -r ./crate-docs/ /tmp/doc/
    - cp README.md /tmp/doc/
    # we don't need to commit changes because we copy docs to /tmp
    - git checkout gh-pages --force
    # Install `index-tpl-crud` and generate index.html based on RUSTDOCS_DEPLOY_REFS
    - which index-tpl-crud &> /dev/null || yarn global add @substrate/index-tpl-crud
    - index-tpl-crud upsert ./index.html ${CI_COMMIT_REF_NAME}
    # Ensure the destination dir doesn't exist.
    - rm -rf ${CI_COMMIT_REF_NAME}
    - mv -f /tmp/doc ${CI_COMMIT_REF_NAME}
    # Upload files
    - git add --all
    # `git commit` has an exit code of > 0 if there is nothing to commit.
    # This causes GitLab to exit immediately and marks this job failed.
    # We don't want to mark the entire job failed if there's nothing to
    # publish though, hence the `|| true`.
    - git commit -m "___Updated docs for ${CI_COMMIT_REF_NAME}___" ||
        echo "___Nothing to commit___"
    - git push origin gh-pages --force
  after_script:
    - rm -rf .git/ ./*

publish-draft-release:
  stage:                           publish
  image:                           paritytech/tools:latest
  rules:
    - if: $CI_COMMIT_REF_NAME =~ /^ci-release-.*$/
    - if: $CI_COMMIT_REF_NAME =~ /^v[0-9]+\.[0-9]+.*$/              # i.e. v1.0, v2.1rc1
  script:
    - ./scripts/ci/gitlab/publish_draft_release.sh
  allow_failure:                   true
=======
>>>>>>> 7d233c24

#### stage:                        deploy

deploy-prometheus-alerting-rules:
  stage:                           deploy
  needs:
    - job:                         test-prometheus-alerting-rules
      artifacts:                   false
  allow_failure:                   true
  trigger:
    project:  parity/infrastructure/cloud-infra
  variables:
    SUBSTRATE_CI_COMMIT_NAME:       "${CI_COMMIT_REF_NAME}"
    SUBSTRATE_CI_COMMIT_REF:        "${CI_COMMIT_SHORT_SHA}"
    UPSTREAM_TRIGGER_PROJECT:       "${CI_PROJECT_PATH}"
  rules:
    - if: $CI_PIPELINE_SOURCE == "pipeline"
      when: never
    - if: $CI_COMMIT_REF_NAME == "master"
      changes:
        - .gitlab-ci.yml
        - ./scripts/ci/monitoring/**/*<|MERGE_RESOLUTION|>--- conflicted
+++ resolved
@@ -179,394 +179,6 @@
   # publish jobs
   - scripts/ci/gitlab/pipeline/publish.yml
 
-<<<<<<< HEAD
-test-linux-stable:                 &test-linux
-  stage:                           test
-  <<:                              *docker-env
-  <<:                              *test-refs
-  variables:
-    <<:                            *default-vars
-    # Enable debug assertions since we are running optimized builds for testing
-    # but still want to have debug assertions.
-    RUSTFLAGS:                     "-Cdebug-assertions=y -Dwarnings"
-    RUST_BACKTRACE:                1
-    WASM_BUILD_NO_COLOR:           1
-  script:
-    # this job runs all tests in former runtime-benchmarks, frame-staking and wasmtime tests
-    - time cargo test --workspace --locked --release --verbose --features runtime-benchmarks --manifest-path ./bin/node/cli/Cargo.toml
-    - time cargo test -p frame-support-test --features=conditional-storage,no-metadata-docs --manifest-path ./frame/support/test/Cargo.toml --test pallet # does not reuse cache 1 min 44 sec
-    - SUBSTRATE_TEST_TIMEOUT=1 time cargo test -p substrate-test-utils --release --verbose --locked -- --ignored timeout
-    - sccache -s
-
-test-frame-examples-compile-to-wasm:
-  # into one job
-  stage:                           test
-  <<:                              *docker-env
-  <<:                              *test-refs
-  variables:
-    <<:                            *default-vars
-    # Enable debug assertions since we are running optimized builds for testing
-    # but still want to have debug assertions.
-    RUSTFLAGS:                     "-Cdebug-assertions=y"
-    RUST_BACKTRACE: 1
-  script:
-    - cd ./frame/examples/offchain-worker/
-    - cargo +nightly build --target=wasm32-unknown-unknown --no-default-features
-    - cd ../basic
-    - cargo +nightly build --target=wasm32-unknown-unknown --no-default-features
-    - sccache -s
-
-test-frame-executive-features-compile-to-wasm:
-  # into one job
-  stage:                           test
-  <<:                              *docker-env
-  <<:                              *test-refs
-  variables:
-    <<:                            *default-vars
-    # Enable debug assertions since we are running optimized builds for testing
-    # but still want to have debug assertions.
-    RUSTFLAGS:                     "-Cdebug-assertions=y"
-    RUST_BACKTRACE: 1
-  script:
-    - cd ./frame/executive
-    - cargo test --no-default-features --features background-signature-verification
-    - sccache -s
-
-test-linux-stable-int:
-  <<:                              *test-linux
-  stage:                           test
-  script:
-    - echo "___Logs will be partly shown at the end in case of failure.___"
-    - echo "___Full log will be saved to the job artifacts only in case of failure.___"
-    - WASM_BUILD_NO_COLOR=1
-      RUST_LOG=sync=trace,consensus=trace,client=trace,state-db=trace,db=trace,forks=trace,state_db=trace,storage_cache=trace
-        time cargo test -p node-cli --release --verbose --locked -- --ignored
-        &> ${CI_COMMIT_SHORT_SHA}_int_failure.log
-    - sccache -s
-  after_script:
-    - awk '/FAILED|^error\[/,0' ${CI_COMMIT_SHORT_SHA}_int_failure.log
-  artifacts:
-    name:                          $CI_COMMIT_SHORT_SHA
-    when:                          on_failure
-    expire_in:                     3 days
-    paths:
-      - ${CI_COMMIT_SHORT_SHA}_int_failure.log
-
-check-tracing:
-  stage:                           test
-  <<:                              *docker-env
-  <<:                              *test-refs
-  script:
-    # with-tracing must be explicitly activated, we run a test to ensure this works as expected in both cases
-    - time cargo +nightly test --manifest-path ./primitives/tracing/Cargo.toml --no-default-features
-    - time cargo +nightly test --manifest-path ./primitives/tracing/Cargo.toml --no-default-features --features=with-tracing
-    - sccache -s
-
-test-full-crypto-feature:
-  stage:                           test
-  <<:                              *docker-env
-  <<:                              *test-refs
-  variables:
-    <<:                            *default-vars
-    # Enable debug assertions since we are running optimized builds for testing
-    # but still want to have debug assertions.
-    RUSTFLAGS:                     "-Cdebug-assertions=y"
-    RUST_BACKTRACE: 1
-  script:
-    - cd primitives/core/
-    - time cargo +nightly build --verbose --no-default-features --features full_crypto
-    - cd ../application-crypto
-    - time cargo +nightly build --verbose --no-default-features --features full_crypto
-    - sccache -s
-
-test-wasmer-sandbox:
-  stage:                           test
-  <<:                              *docker-env
-  <<:                              *test-refs-wasmer-sandbox
-  variables:
-    <<:                            *default-vars
-  script:
-    - time cargo test --release --features runtime-benchmarks,wasmer-sandbox,disable-ui-tests
-    - sccache -s
-
-cargo-check-macos:
-  stage:                           test
-  # shell runner on mac ignores the image set in *docker-env
-  <<:                              *docker-env
-  <<:                              *test-refs-no-trigger
-  script:
-    - SKIP_WASM_BUILD=1 time cargo check --release
-    - sccache -s
-  tags:
-    - osx
-
-#### stage:                        build
-
-# PIPELINE_SCRIPTS_TAG can be found in the project variables
-
-.check-dependent-project:          &check-dependent-project
-  stage:                           build
-  <<:                              *docker-env
-  <<:                              *test-refs-no-trigger-prs-only
-  script:
-    - git clone
-        --depth=1
-        "--branch=$PIPELINE_SCRIPTS_TAG"
-        https://github.com/paritytech/pipeline-scripts
-    - ./pipeline-scripts/check_dependent_project.sh
-        paritytech
-        substrate
-        --substrate
-        "$DEPENDENT_REPO"
-        "$GITHUB_PR_TOKEN"
-        "$CARGO_UPDATE_CRATES"
-
-# Individual jobs are set up for each dependent project so that they can be ran in parallel.
-# Arguably we could generate a job for each companion in the PR's description using Gitlab's
-# parent-child pipelines but that's more complicated.
-
-check-dependent-polkadot:
-  <<: *check-dependent-project
-  variables:
-    DEPENDENT_REPO: polkadot
-    CARGO_UPDATE_CRATES: "sp-io"
-
-check-dependent-cumulus:
-  <<: *check-dependent-project
-  variables:
-    DEPENDENT_REPO: cumulus
-    CARGO_UPDATE_CRATES: "sp-io polkadot-runtime-common"
-
-
-build-linux-substrate:
-  stage:                           build
-  <<:                              *collect-artifacts
-  <<:                              *docker-env
-  <<:                              *build-refs
-  needs:
-    - job:                         test-linux-stable
-      artifacts:                   false
-  before_script:
-    - mkdir -p ./artifacts/substrate/
-  script:
-    - *build-linux-substrate-script
-    - printf '\n# building node-template\n\n'
-    - ./scripts/ci/node-template-release.sh ./artifacts/substrate/substrate-node-template.tar.gz
-
-build-linux-subkey:                &build-subkey
-  stage:                           build
-  <<:                              *collect-artifacts
-  <<:                              *docker-env
-  <<:                              *build-refs
-  needs:
-    - job:                         cargo-check-subkey
-      artifacts:                   false
-  before_script:
-    - mkdir -p ./artifacts/subkey
-  script:
-    - cd ./bin/utils/subkey
-    - SKIP_WASM_BUILD=1 time cargo build --release --verbose
-    - cd -
-    - mv ./target/release/subkey ./artifacts/subkey/.
-    - echo -n "Subkey version = "
-    - ./artifacts/subkey/subkey --version |
-        sed -n -E 's/^subkey ([0-9.]+.*)/\1/p' |
-          tee ./artifacts/subkey/VERSION;
-    - sha256sum ./artifacts/subkey/subkey | tee ./artifacts/subkey/subkey.sha256
-    - cp -r ./scripts/ci/docker/subkey.Dockerfile ./artifacts/subkey/
-    - sccache -s
-
-build-macos-subkey:
-  <<:                              *build-subkey
-  tags:
-    - osx
-
-check-rustdoc:
-  stage:                           test
-  <<:                              *docker-env
-  <<:                              *test-refs
-  variables:
-    <<:                            *default-vars
-    SKIP_WASM_BUILD:               1
-    RUSTDOCFLAGS:                  "-Dwarnings"
-  script:
-    - time cargo +nightly doc --workspace --all-features --verbose --no-deps
-    - sccache -s
-
-build-rustdoc:
-  stage:                           build
-  <<:                              *docker-env
-  <<:                              *test-refs
-  variables:
-    <<:                            *default-vars
-    SKIP_WASM_BUILD:               1
-    DOC_INDEX_PAGE:                "sc_service/index.html" # default redirected page
-  artifacts:
-    name:                          "${CI_JOB_NAME}_${CI_COMMIT_REF_NAME}-doc"
-    when:                          on_success
-    expire_in:                     7 days
-    paths:
-    - ./crate-docs/
-  script:
-    - time cargo +nightly doc --workspace --all-features --verbose
-    - rm -f ./target/doc/.lock
-    - mv ./target/doc ./crate-docs
-    # FIXME: remove me after CI image gets nonroot
-    - chown -R nonroot:nonroot ./crate-docs
-    - echo "<meta http-equiv=refresh content=0;url=${DOC_INDEX_PAGE}>" > ./crate-docs/index.html
-    - sccache -s
-
-#### stage:                        publish
-
-.build-push-docker-image:          &build-push-docker-image
-  <<:                              *build-refs
-  <<:                              *kubernetes-env
-  image:                           quay.io/buildah/stable
-  variables:                       &docker-build-vars
-    <<:                            *default-vars
-    GIT_STRATEGY:                  none
-    DOCKERFILE:                    $PRODUCT.Dockerfile
-    IMAGE_NAME:                    docker.io/parity/$PRODUCT
-  before_script:
-    - cd ./artifacts/$PRODUCT/
-    - VERSION="$(cat ./VERSION)"
-    - echo "${PRODUCT} version = ${VERSION}"
-    - test -z "${VERSION}" && exit 1
-  script:
-    - test "$DOCKER_HUB_USER" -a "$DOCKER_HUB_PASS" ||
-        ( echo "no docker credentials provided"; exit 1 )
-    - buildah bud
-        --format=docker
-        --build-arg VCS_REF="${CI_COMMIT_SHA}"
-        --build-arg BUILD_DATE="$(date -u '+%Y-%m-%dT%H:%M:%SZ')"
-        --tag "$IMAGE_NAME:$VERSION"
-        --tag "$IMAGE_NAME:latest"
-        --file "$DOCKERFILE" .
-    - echo "$DOCKER_HUB_PASS" |
-        buildah login --username "$DOCKER_HUB_USER" --password-stdin docker.io
-    - buildah info
-    - buildah push --format=v2s2 "$IMAGE_NAME:$VERSION"
-    - buildah push --format=v2s2 "$IMAGE_NAME:latest"
-  after_script:
-    - buildah logout --all
-    - echo "SUBSTRATE_IMAGE_NAME=${IMAGE_NAME}" | tee -a ./artifacts/$PRODUCT/build.env
-    - IMAGE_TAG="$(cat ./artifacts/$PRODUCT/VERSION)"
-    - echo "SUBSTRATE_IMAGE_TAG=${IMAGE_TAG}"   | tee -a ./artifacts/$PRODUCT/build.env
-    - cat ./artifacts/$PRODUCT/build.env
-
-publish-docker-substrate:
-  stage:                           publish
-  <<:                              *build-push-docker-image
-  <<:                              *build-refs
-  needs:
-    - job:                         build-linux-substrate
-      artifacts:                   true
-  variables:
-    <<:                            *docker-build-vars
-    PRODUCT:                       substrate
-
-publish-docker-subkey:
-  stage:                           publish
-  <<:                              *build-push-docker-image
-  needs:
-    - job:                         build-linux-subkey
-      artifacts:                   true
-  variables:
-    <<:                            *docker-build-vars
-    PRODUCT:                       subkey
-
-publish-s3-release:
-  stage:                           publish
-  <<:                              *build-refs
-  <<:                              *kubernetes-env
-  needs:
-    - job:                         build-linux-substrate
-      artifacts:                   true
-    - job:                         build-linux-subkey
-      artifacts:                   true
-  image:                           paritytech/awscli:latest
-  variables:
-    GIT_STRATEGY:                  none
-    BUCKET:                        "releases.parity.io"
-    PREFIX:                        "substrate/${ARCH}-${DOCKER_OS}"
-  script:
-    - aws s3 sync ./artifacts/ s3://${BUCKET}/${PREFIX}/$(cat ./artifacts/substrate/VERSION)/
-    - echo "update objects in latest path"
-    - aws s3 sync s3://${BUCKET}/${PREFIX}/$(cat ./artifacts/substrate/VERSION)/ s3://${BUCKET}/${PREFIX}/latest/
-  after_script:
-    - aws s3 ls s3://${BUCKET}/${PREFIX}/latest/
-        --recursive --human-readable --summarize
-
-publish-rustdoc:
-  stage:                           publish
-  <<:                              *kubernetes-env
-  image:                           node:16
-  variables:
-    GIT_DEPTH:                     100
-    RUSTDOCS_DEPLOY_REFS:          "master"
-  rules:
-    - if: $CI_PIPELINE_SOURCE == "pipeline"
-      when: never
-    - if: $CI_PIPELINE_SOURCE == "web" && $CI_COMMIT_REF_NAME == "master"
-    - if: $CI_COMMIT_REF_NAME == "master"
-    - if: $CI_COMMIT_REF_NAME =~ /^monthly-20[0-9]{2}-[0-9]{2}.*$/  # to support: monthly-2021-09+1
-    - if: $CI_COMMIT_REF_NAME =~ /^v[0-9]+\.[0-9]+.*$/              # i.e. v1.0, v2.1rc1
-  # `needs:` can be removed after CI image gets nonroot. In this case `needs:` stops other
-  # artifacts from being dowloaded by this job.
-  needs:
-    - job:                         build-rustdoc
-      artifacts:                   true
-  script:
-    # If $CI_COMMIT_REF_NAME doesn't match one of $RUSTDOCS_DEPLOY_REFS space-separated values, we
-    # exit immediately.
-    # Putting spaces at the front and back to ensure we are not matching just any substring, but the
-    # whole space-separated value.
-    - '[[ " ${RUSTDOCS_DEPLOY_REFS} " =~ " ${CI_COMMIT_REF_NAME} " ]] || exit 0'
-    # setup ssh
-    - eval $(ssh-agent)
-    - ssh-add - <<< ${GITHUB_SSH_PRIV_KEY}
-    - mkdir ~/.ssh && touch ~/.ssh/known_hosts
-    - ssh-keyscan -t rsa github.com >> ~/.ssh/known_hosts
-    # Set git config
-    - git config user.email "devops-team@parity.io"
-    - git config user.name "${GITHUB_USER}"
-    - git config remote.origin.url "git@github.com:/paritytech/${CI_PROJECT_NAME}.git"
-    - git config remote.origin.fetch "+refs/heads/*:refs/remotes/origin/*"
-    - git fetch origin gh-pages
-    # Save README and docs
-    - cp -r ./crate-docs/ /tmp/doc/
-    - cp README.md /tmp/doc/
-    # we don't need to commit changes because we copy docs to /tmp
-    - git checkout gh-pages --force
-    # Install `index-tpl-crud` and generate index.html based on RUSTDOCS_DEPLOY_REFS
-    - which index-tpl-crud &> /dev/null || yarn global add @substrate/index-tpl-crud
-    - index-tpl-crud upsert ./index.html ${CI_COMMIT_REF_NAME}
-    # Ensure the destination dir doesn't exist.
-    - rm -rf ${CI_COMMIT_REF_NAME}
-    - mv -f /tmp/doc ${CI_COMMIT_REF_NAME}
-    # Upload files
-    - git add --all
-    # `git commit` has an exit code of > 0 if there is nothing to commit.
-    # This causes GitLab to exit immediately and marks this job failed.
-    # We don't want to mark the entire job failed if there's nothing to
-    # publish though, hence the `|| true`.
-    - git commit -m "___Updated docs for ${CI_COMMIT_REF_NAME}___" ||
-        echo "___Nothing to commit___"
-    - git push origin gh-pages --force
-  after_script:
-    - rm -rf .git/ ./*
-
-publish-draft-release:
-  stage:                           publish
-  image:                           paritytech/tools:latest
-  rules:
-    - if: $CI_COMMIT_REF_NAME =~ /^ci-release-.*$/
-    - if: $CI_COMMIT_REF_NAME =~ /^v[0-9]+\.[0-9]+.*$/              # i.e. v1.0, v2.1rc1
-  script:
-    - ./scripts/ci/gitlab/publish_draft_release.sh
-  allow_failure:                   true
-=======
->>>>>>> 7d233c24
 
 #### stage:                        deploy
 
