--- conflicted
+++ resolved
@@ -90,11 +90,6 @@
 pallet-uniques = { version = "4.0.0-dev", default-features = false, path = "../../../frame/uniques" }
 pallet-vesting = { version = "4.0.0-dev", default-features = false, path = "../../../frame/vesting" }
 
-<<<<<<< HEAD
-max-encoded-len = { version = "4.0.0-dev", default-features = false, path = "../../../max-encoded-len", features = [ "derive" ] }
-
-=======
->>>>>>> fdfb8b30
 [build-dependencies]
 substrate-wasm-builder = { version = "5.0.0-dev", path = "../../../utils/wasm-builder" }
 
