--- conflicted
+++ resolved
@@ -33,11 +33,7 @@
 	},
 	traits::{
 		Currency, Imbalance, KeyOwnerProofSystem, OnUnbalanced, LockIdentifier,
-<<<<<<< HEAD
-		U128CurrencyToVote, MaxEncodedLen, Filter,
-=======
-		U128CurrencyToVote,
->>>>>>> d22f0df5
+		U128CurrencyToVote, Filter,
 	},
 };
 use frame_system::{
