--- conflicted
+++ resolved
@@ -18,17 +18,10 @@
 pwasm-utils = "0.18.0"
 codec = { package = "parity-scale-codec", version = "2.0.0" }
 wasmi = "0.9.0"
-<<<<<<< HEAD
 sp-core = { version = "4.0.0-dev", path = "../../../primitives/core" }
-sp-allocator = { version = "4.0.0-dev", path = "../../../primitives/allocator" }
+sc-allocator = { version = "4.0.0-dev", path = "../../allocator" }
 sp-wasm-interface = { version = "4.0.0-dev", path = "../../../primitives/wasm-interface" }
 sp-maybe-compressed-blob = { version = "4.0.0-dev", path = "../../../primitives/maybe-compressed-blob" }
-=======
-sp-core = { version = "3.0.0", path = "../../../primitives/core" }
-sc-allocator = { version = "3.0.0", path = "../../allocator" }
-sp-wasm-interface = { version = "3.0.0", path = "../../../primitives/wasm-interface" }
-sp-maybe-compressed-blob = { version = "3.0.0", path = "../../../primitives/maybe-compressed-blob" }
->>>>>>> fdfb8b30
 sp-serializer = { version = "3.0.0", path = "../../../primitives/serializer" }
 thiserror = "1.0.21"
 
