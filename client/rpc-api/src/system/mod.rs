// This file is part of Substrate.

// Copyright (C) 2017-2021 Parity Technologies (UK) Ltd.
// SPDX-License-Identifier: GPL-3.0-or-later WITH Classpath-exception-2.0

// This program is free software: you can redistribute it and/or modify
// it under the terms of the GNU General Public License as published by
// the Free Software Foundation, either version 3 of the License, or
// (at your option) any later version.

// This program is distributed in the hope that it will be useful,
// but WITHOUT ANY WARRANTY; without even the implied warranty of
// MERCHANTABILITY or FITNESS FOR A PARTICULAR PURPOSE. See the
// GNU General Public License for more details.

// You should have received a copy of the GNU General Public License
// along with this program. If not, see <https://www.gnu.org/licenses/>.

//! Substrate system API.

pub mod error;
pub mod helpers;

use jsonrpc_core::{BoxFuture, Result as RpcResult};
use jsonrpc_derive::rpc;

use self::error::Result as SystemResult;

pub use self::helpers::{SystemInfo, Health, PeerInfo, NodeRole, SyncState};
pub use self::gen_client::Client as SystemClient;

/// Substrate system RPC API
#[rpc]
pub trait SystemApi<Hash, Number> {
	/// Get the node's implementation name. Plain old string.
	#[rpc(name = "system_name")]
	fn system_name(&self) -> SystemResult<String>;

	/// Get the node implementation's version. Should be a semver string.
	#[rpc(name = "system_version")]
	fn system_version(&self) -> SystemResult<String>;

	/// Get the chain's name. Given as a string identifier.
	#[rpc(name = "system_chain")]
	fn system_chain(&self) -> SystemResult<String>;

	/// Get the chain's type.
	#[rpc(name = "system_chainType")]
	fn system_type(&self) -> SystemResult<sp_chain_spec::ChainType>;

	/// Get a custom set of properties as a JSON object, defined in the chain spec.
	#[rpc(name = "system_properties")]
	fn system_properties(&self) -> SystemResult<sp_chain_spec::Properties>;

	/// Return health status of the node.
	///
	/// Node is considered healthy if it is:
	/// - connected to some peers (unless running in dev mode)
	/// - not performing a major sync
	#[rpc(name = "system_health")]
	fn system_health(&self) -> BoxFuture<RpcResult<Health>>;

	/// Returns the base58-encoded PeerId of the node.
	#[rpc(name = "system_localPeerId")]
	fn system_local_peer_id(&self) -> BoxFuture<RpcResult<String>>;

	/// Returns the multiaddresses that the local node is listening on
	///
	/// The addresses include a trailing `/p2p/` with the local PeerId, and are thus suitable to
	/// be passed to `system_addReservedPeer` or as a bootnode address for example.
	#[rpc(name = "system_localListenAddresses")]
	fn system_local_listen_addresses(&self) -> BoxFuture<RpcResult<Vec<String>>>;

	/// Returns currently connected peers
	#[rpc(name = "system_peers")]
	fn system_peers(&self) -> BoxFuture<RpcResult<Vec<PeerInfo<Hash, Number>>>>;

	/// Returns current state of the network.
	///
	/// **Warning**: This API is not stable.
	// TODO: make this stable and move structs https://github.com/paritytech/substrate/issues/1890
	#[rpc(name = "system_networkState")]
	fn system_network_state(&self) -> BoxFuture<RpcResult<jsonrpc_core::Value>>;

	/// Adds a reserved peer. Returns the empty string or an error. The string
	/// parameter should encode a `p2p` multiaddr.
	///
	/// `/ip4/198.51.100.19/tcp/30333/p2p/QmSk5HQbn6LhUwDiNMseVUjuRYhEtYj4aUZ6WfWoGURpdV`
	/// is an example of a valid, passing multiaddr with PeerId attached.
	#[rpc(name = "system_addReservedPeer")]
	fn system_add_reserved_peer(&self, peer: String) -> BoxFuture<RpcResult<()>>;

	/// Remove a reserved peer. Returns the empty string or an error. The string
	/// should encode only the PeerId e.g. `QmSk5HQbn6LhUwDiNMseVUjuRYhEtYj4aUZ6WfWoGURpdV`.
	#[rpc(name = "system_removeReservedPeer")]
	fn system_remove_reserved_peer(&self, peer_id: String) -> BoxFuture<RpcResult<()>>;

	/// Returns the roles the node is running as.
<<<<<<< HEAD
	#[rpc(name = "system_nodeRoles")]
	fn system_node_roles(&self) -> BoxFuture<RpcResult<Vec<NodeRole>>>;
=======
	#[rpc(name = "system_nodeRoles", returns = "Vec<NodeRole>")]
	fn system_node_roles(&self) -> Receiver<Vec<NodeRole>>;

	/// Returns the state of the syncing of the node: starting block, current best block, highest
	/// known block.
	#[rpc(name = "system_syncState", returns = "SyncState<Number>")]
	fn system_sync_state(&self) -> Receiver<SyncState<Number>>;

	/// Adds the supplied directives to the current log filter
	///
	/// The syntax is identical to the CLI `<target>=<level>`:
	///
	/// `sync=debug,state=trace`
	#[rpc(name = "system_addLogFilter", returns = "()")]
	fn system_add_log_filter(&self, directives: String)
		-> Result<(), jsonrpc_core::Error>;

	/// Resets the log filter to Substrate defaults
	#[rpc(name = "system_resetLogFilter", returns = "()")]
	fn system_reset_log_filter(&self)
		-> Result<(), jsonrpc_core::Error>;
>>>>>>> 947a6bc1
}<|MERGE_RESOLUTION|>--- conflicted
+++ resolved
@@ -96,30 +96,25 @@
 	fn system_remove_reserved_peer(&self, peer_id: String) -> BoxFuture<RpcResult<()>>;
 
 	/// Returns the roles the node is running as.
-<<<<<<< HEAD
 	#[rpc(name = "system_nodeRoles")]
 	fn system_node_roles(&self) -> BoxFuture<RpcResult<Vec<NodeRole>>>;
-=======
-	#[rpc(name = "system_nodeRoles", returns = "Vec<NodeRole>")]
-	fn system_node_roles(&self) -> Receiver<Vec<NodeRole>>;
 
 	/// Returns the state of the syncing of the node: starting block, current best block, highest
 	/// known block.
-	#[rpc(name = "system_syncState", returns = "SyncState<Number>")]
-	fn system_sync_state(&self) -> Receiver<SyncState<Number>>;
+	#[rpc(name = "system_syncState")]
+	fn system_sync_state(&self) -> BoxFuture<RpcResult<<SyncState<Number>>>>;
 
 	/// Adds the supplied directives to the current log filter
 	///
 	/// The syntax is identical to the CLI `<target>=<level>`:
 	///
 	/// `sync=debug,state=trace`
-	#[rpc(name = "system_addLogFilter", returns = "()")]
+	#[rpc(name = "system_addLogFilter")]
 	fn system_add_log_filter(&self, directives: String)
-		-> Result<(), jsonrpc_core::Error>;
+		-> BoxFuture<RpcResult<()>>;
 
 	/// Resets the log filter to Substrate defaults
-	#[rpc(name = "system_resetLogFilter", returns = "()")]
+	#[rpc(name = "system_resetLogFilter")]
 	fn system_reset_log_filter(&self)
-		-> Result<(), jsonrpc_core::Error>;
->>>>>>> 947a6bc1
+		-> BoxFuture<RpcResult<()>>;
 }