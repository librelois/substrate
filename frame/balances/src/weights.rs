--- conflicted
+++ resolved
@@ -49,10 +49,6 @@
 	fn set_balance_creating() -> Weight;
 	fn set_balance_killing() -> Weight;
 	fn force_transfer() -> Weight;
-<<<<<<< HEAD
-
-=======
->>>>>>> 885c1f17
 }
 
 /// Weights for pallet_balances using the Substrate node and recommended hardware.
@@ -62,49 +58,27 @@
 		(100_698_000 as Weight)
 			.saturating_add(T::DbWeight::get().reads(1 as Weight))
 			.saturating_add(T::DbWeight::get().writes(1 as Weight))
-<<<<<<< HEAD
-
-=======
->>>>>>> 885c1f17
 	}
 	fn transfer_keep_alive() -> Weight {
 		(69_407_000 as Weight)
 			.saturating_add(T::DbWeight::get().reads(1 as Weight))
 			.saturating_add(T::DbWeight::get().writes(1 as Weight))
-<<<<<<< HEAD
-
-=======
->>>>>>> 885c1f17
 	}
 	fn set_balance_creating() -> Weight {
 		(38_489_000 as Weight)
 			.saturating_add(T::DbWeight::get().reads(1 as Weight))
 			.saturating_add(T::DbWeight::get().writes(1 as Weight))
-<<<<<<< HEAD
-
-=======
->>>>>>> 885c1f17
 	}
 	fn set_balance_killing() -> Weight {
 		(48_458_000 as Weight)
 			.saturating_add(T::DbWeight::get().reads(1 as Weight))
 			.saturating_add(T::DbWeight::get().writes(1 as Weight))
-<<<<<<< HEAD
-
-=======
->>>>>>> 885c1f17
 	}
 	fn force_transfer() -> Weight {
 		(99_320_000 as Weight)
 			.saturating_add(T::DbWeight::get().reads(2 as Weight))
 			.saturating_add(T::DbWeight::get().writes(2 as Weight))
-<<<<<<< HEAD
-
 	}
-
-=======
-	}
->>>>>>> 885c1f17
 }
 
 // For backwards compatibility and tests
@@ -113,47 +87,25 @@
 		(100_698_000 as Weight)
 			.saturating_add(RocksDbWeight::get().reads(1 as Weight))
 			.saturating_add(RocksDbWeight::get().writes(1 as Weight))
-<<<<<<< HEAD
-
-=======
->>>>>>> 885c1f17
 	}
 	fn transfer_keep_alive() -> Weight {
 		(69_407_000 as Weight)
 			.saturating_add(RocksDbWeight::get().reads(1 as Weight))
 			.saturating_add(RocksDbWeight::get().writes(1 as Weight))
-<<<<<<< HEAD
-
-=======
->>>>>>> 885c1f17
 	}
 	fn set_balance_creating() -> Weight {
 		(38_489_000 as Weight)
 			.saturating_add(RocksDbWeight::get().reads(1 as Weight))
 			.saturating_add(RocksDbWeight::get().writes(1 as Weight))
-<<<<<<< HEAD
-
-=======
->>>>>>> 885c1f17
 	}
 	fn set_balance_killing() -> Weight {
 		(48_458_000 as Weight)
 			.saturating_add(RocksDbWeight::get().reads(1 as Weight))
 			.saturating_add(RocksDbWeight::get().writes(1 as Weight))
-<<<<<<< HEAD
-
-=======
->>>>>>> 885c1f17
 	}
 	fn force_transfer() -> Weight {
 		(99_320_000 as Weight)
 			.saturating_add(RocksDbWeight::get().reads(2 as Weight))
 			.saturating_add(RocksDbWeight::get().writes(2 as Weight))
-<<<<<<< HEAD
-
 	}
-
-=======
-	}
->>>>>>> 885c1f17
 }