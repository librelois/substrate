// This file is part of Substrate.

// Copyright (C) 2017-2021 Parity Technologies (UK) Ltd.
// SPDX-License-Identifier: Apache-2.0

// Licensed under the Apache License, Version 2.0 (the "License");
// you may not use this file except in compliance with the License.
// You may obtain a copy of the License at
//
// 	http://www.apache.org/licenses/LICENSE-2.0
//
// Unless required by applicable law or agreed to in writing, software
// distributed under the License is distributed on an "AS IS" BASIS,
// WITHOUT WARRANTIES OR CONDITIONS OF ANY KIND, either express or implied.
// See the License for the specific language governing permissions and
// limitations under the License.

//! # Staking Module
//!
//! The Staking module is used to manage funds at stake by network maintainers.
//!
//! - [`staking::Config`](./trait.Config.html)
//! - [`Call`](./enum.Call.html)
//! - [`Module`](./struct.Module.html)
//!
//! ## Overview
//!
//! The Staking module is the means by which a set of network maintainers (known as _authorities_ in
//! some contexts and _validators_ in others) are chosen based upon those who voluntarily place
//! funds under deposit. Under deposit, those funds are rewarded under normal operation but are held
//! at pain of _slash_ (expropriation) should the staked maintainer be found not to be discharging
//! its duties properly.
//!
//! ### Terminology
//! <!-- Original author of paragraph: @gavofyork -->
//!
//! - Staking: The process of locking up funds for some time, placing them at risk of slashing
//!   (loss) in order to become a rewarded maintainer of the network.
//! - Validating: The process of running a node to actively maintain the network, either by
//!   producing blocks or guaranteeing finality of the chain.
//! - Nominating: The process of placing staked funds behind one or more validators in order to
//!   share in any reward, and punishment, they take.
//! - Stash account: The account holding an owner's funds used for staking.
//! - Controller account: The account that controls an owner's funds for staking.
//! - Era: A (whole) number of sessions, which is the period that the validator set (and each
//!   validator's active nominator set) is recalculated and where rewards are paid out.
//! - Slash: The punishment of a staker by reducing its funds.
//!
//! ### Goals
//! <!-- Original author of paragraph: @gavofyork -->
//!
//! The staking system in Substrate NPoS is designed to make the following possible:
//!
//! - Stake funds that are controlled by a cold wallet.
//! - Withdraw some, or deposit more, funds without interrupting the role of an entity.
//! - Switch between roles (nominator, validator, idle) with minimal overhead.
//!
//! ### Scenarios
//!
//! #### Staking
//!
//! Almost any interaction with the Staking module requires a process of _**bonding**_ (also known
//! as being a _staker_). To become *bonded*, a fund-holding account known as the _stash account_,
//! which holds some or all of the funds that become frozen in place as part of the staking process,
//! is paired with an active **controller** account, which issues instructions on how they shall be
//! used.
//!
//! An account pair can become bonded using the [`bond`](./enum.Call.html#variant.bond) call.
//!
//! Stash accounts can change their associated controller using the
//! [`set_controller`](./enum.Call.html#variant.set_controller) call.
//!
//! There are three possible roles that any staked account pair can be in: `Validator`, `Nominator`
//! and `Idle` (defined in [`StakerStatus`](./enum.StakerStatus.html)). There are three
//! corresponding instructions to change between roles, namely:
//! [`validate`](./enum.Call.html#variant.validate),
//! [`nominate`](./enum.Call.html#variant.nominate), and [`chill`](./enum.Call.html#variant.chill).
//!
//! #### Validating
//!
//! A **validator** takes the role of either validating blocks or ensuring their finality,
//! maintaining the veracity of the network. A validator should avoid both any sort of malicious
//! misbehavior and going offline. Bonded accounts that state interest in being a validator do NOT
//! get immediately chosen as a validator. Instead, they are declared as a _candidate_ and they
//! _might_ get elected at the _next era_ as a validator. The result of the election is determined
//! by nominators and their votes.
//!
//! An account can become a validator candidate via the
//! [`validate`](./enum.Call.html#variant.validate) call.
//!
//! #### Nomination
//!
//! A **nominator** does not take any _direct_ role in maintaining the network, instead, it votes on
//! a set of validators  to be elected. Once interest in nomination is stated by an account, it
//! takes effect at the next election round. The funds in the nominator's stash account indicate the
//! _weight_ of its vote. Both the rewards and any punishment that a validator earns are shared
//! between the validator and its nominators. This rule incentivizes the nominators to NOT vote for
//! the misbehaving/offline validators as much as possible, simply because the nominators will also
//! lose funds if they vote poorly.
//!
//! An account can become a nominator via the [`nominate`](enum.Call.html#variant.nominate) call.
//!
//! #### Rewards and Slash
//!
//! The **reward and slashing** procedure is the core of the Staking module, attempting to _embrace
//! valid behavior_ while _punishing any misbehavior or lack of availability_.
//!
//! Rewards must be claimed for each era before it gets too old by `$HISTORY_DEPTH` using the
//! `payout_stakers` call. Any account can call `payout_stakers`, which pays the reward to the
//! validator as well as its nominators. Only the [`Config::MaxNominatorRewardedPerValidator`]
//! biggest stakers can claim their reward. This is to limit the i/o cost to mutate storage for each
//! nominator's account.
//!
//! Slashing can occur at any point in time, once misbehavior is reported. Once slashing is
//! determined, a value is deducted from the balance of the validator and all the nominators who
//! voted for this validator (values are deducted from the _stash_ account of the slashed entity).
//!
//! Slashing logic is further described in the documentation of the `slashing` module.
//!
//! Similar to slashing, rewards are also shared among a validator and its associated nominators.
//! Yet, the reward funds are not always transferred to the stash account and can be configured. See
//! [Reward Calculation](#reward-calculation) for more details.
//!
//! #### Chilling
//!
//! Finally, any of the roles above can choose to step back temporarily and just chill for a while.
//! This means that if they are a nominator, they will not be considered as voters anymore and if
//! they are validators, they will no longer be a candidate for the next election.
//!
//! An account can step back via the [`chill`](enum.Call.html#variant.chill) call.
//!
//! ### Session managing
//!
//! The module implement the trait `SessionManager`. Which is the only API to query new validator
//! set and allowing these validator set to be rewarded once their era is ended.
//!
//! ## Interface
//!
//! ### Dispatchable Functions
//!
//! The dispatchable functions of the Staking module enable the steps needed for entities to accept
//! and change their role, alongside some helper functions to get/set the metadata of the module.
//!
//! ### Public Functions
//!
//! The Staking module contains many public storage items and (im)mutable functions.
//!
//! ## Usage
//!
//! ### Example: Rewarding a validator by id.
//!
//! ```
//! use frame_support::{decl_module, dispatch};
//! use frame_system::ensure_signed;
//! use pallet_staking::{self as staking};
//!
//! pub trait Config: staking::Config {}
//!
//! decl_module! {
//!     pub struct Module<T: Config> for enum Call where origin: T::Origin {
//!         /// Reward a validator.
//!         #[weight = 0]
//!         pub fn reward_myself(origin) -> dispatch::DispatchResult {
//!             let reported = ensure_signed(origin)?;
//!             <staking::Module<T>>::reward_by_ids(vec![(reported, 10)]);
//!             Ok(())
//!         }
//!     }
//! }
//! # fn main() { }
//! ```
//!
//! ## Implementation Details
//!
//! ### Era payout
//!
//! The era payout is computed using yearly inflation curve defined at
//! [`T::RewardCurve`](./trait.Config.html#associatedtype.RewardCurve) as such:
//!
//! ```nocompile
//! staker_payout = yearly_inflation(npos_token_staked / total_tokens) * total_tokens / era_per_year
//! ```
//! This payout is used to reward stakers as defined in next section
//!
//! ```nocompile
//! remaining_payout = max_yearly_inflation * total_tokens / era_per_year - staker_payout
//! ```
//! The remaining reward is send to the configurable end-point
//! [`T::RewardRemainder`](./trait.Config.html#associatedtype.RewardRemainder).
//!
//! ### Reward Calculation
//!
//! Validators and nominators are rewarded at the end of each era. The total reward of an era is
//! calculated using the era duration and the staking rate (the total amount of tokens staked by
//! nominators and validators, divided by the total token supply). It aims to incentivize toward a
//! defined staking rate. The full specification can be found
//! [here](https://research.web3.foundation/en/latest/polkadot/Token%20Economics.html#inflation-model).
//!
//! Total reward is split among validators and their nominators depending on the number of points
//! they received during the era. Points are added to a validator using
//! [`reward_by_ids`](./enum.Call.html#variant.reward_by_ids) or
//! [`reward_by_indices`](./enum.Call.html#variant.reward_by_indices).
//!
//! [`Module`](./struct.Module.html) implements
//! [`pallet_authorship::EventHandler`](../pallet_authorship/trait.EventHandler.html) to add reward
//! points to block producer and block producer of referenced uncles.
//!
//! The validator and its nominator split their reward as following:
//!
//! The validator can declare an amount, named
//! [`commission`](./struct.ValidatorPrefs.html#structfield.commission), that does not get shared
//! with the nominators at each reward payout through its
//! [`ValidatorPrefs`](./struct.ValidatorPrefs.html). This value gets deducted from the total reward
//! that is paid to the validator and its nominators. The remaining portion is split among the
//! validator and all of the nominators that nominated the validator, proportional to the value
//! staked behind this validator (_i.e._ dividing the
//! [`own`](./struct.Exposure.html#structfield.own) or
//! [`others`](./struct.Exposure.html#structfield.others) by
//! [`total`](./struct.Exposure.html#structfield.total) in [`Exposure`](./struct.Exposure.html)).
//!
//! All entities who receive a reward have the option to choose their reward destination through the
//! [`Payee`](./struct.Payee.html) storage item (see
//! [`set_payee`](enum.Call.html#variant.set_payee)), to be one of the following:
//!
//! - Controller account, (obviously) not increasing the staked value.
//! - Stash account, not increasing the staked value.
//! - Stash account, also increasing the staked value.
//!
//! ### Additional Fund Management Operations
//!
//! Any funds already placed into stash can be the target of the following operations:
//!
//! The controller account can free a portion (or all) of the funds using the
//! [`unbond`](enum.Call.html#variant.unbond) call. Note that the funds are not immediately
//! accessible. Instead, a duration denoted by
//! [`BondingDuration`](./trait.Config.html#associatedtype.BondingDuration) (in number of eras) must
//! pass until the funds can actually be removed. Once the `BondingDuration` is over, the
//! [`withdraw_unbonded`](./enum.Call.html#variant.withdraw_unbonded) call can be used to actually
//! withdraw the funds.
//!
//! Note that there is a limitation to the number of fund-chunks that can be scheduled to be
//! unlocked in the future via [`unbond`](enum.Call.html#variant.unbond). In case this maximum
//! (`MAX_UNLOCKING_CHUNKS`) is reached, the bonded account _must_ first wait until a successful
//! call to `withdraw_unbonded` to remove some of the chunks.
//!
//! ### Election Algorithm
//!
//! The current election algorithm is implemented based on Phragmén. The reference implementation
//! can be found [here](https://github.com/w3f/consensus/tree/master/NPoS).
//!
//! The election algorithm, aside from electing the validators with the most stake value and votes,
//! tries to divide the nominator votes among candidates in an equal manner. To further assure this,
//! an optional post-processing can be applied that iteratively normalizes the nominator staked
//! values until the total difference among votes of a particular nominator are less than a
//! threshold.
//!
//! ## GenesisConfig
//!
//! The Staking module depends on the [`GenesisConfig`](./struct.GenesisConfig.html). The
//! `GenesisConfig` is optional and allow to set some initial stakers.
//!
//! ## Related Modules
//!
//! - [Balances](../pallet_balances/index.html): Used to manage values at stake.
//! - [Session](../pallet_session/index.html): Used to manage sessions. Also, a list of new
//!   validators is stored in the Session module's `Validators` at the end of each era.

#![recursion_limit = "128"]
#![cfg_attr(not(feature = "std"), no_std)]

#[cfg(test)]
mod mock;
#[cfg(test)]
mod tests;
#[cfg(any(feature = "runtime-benchmarks", test))]
pub mod testing_utils;
#[cfg(any(feature = "runtime-benchmarks", test))]
pub mod benchmarking;

pub mod slashing;
pub mod offchain_election;
pub mod inflation;
pub mod weights;

use sp_std::{
	result,
	prelude::*,
	collections::btree_map::BTreeMap,
	convert::{TryInto, From},
	mem::size_of,
};
use codec::{HasCompact, Encode, Decode};
use frame_support::{
	decl_module, decl_event, decl_storage, ensure, decl_error,
	weights::{Weight, constants::{WEIGHT_PER_MICROS, WEIGHT_PER_NANOS}},
	storage::IterableStorageMap,
	dispatch::{
		DispatchResult, DispatchResultWithPostInfo, DispatchErrorWithPostInfo,
		WithPostDispatchInfo,
	},
	traits::{
		Currency, LockIdentifier, LockableCurrency, WithdrawReasons, OnUnbalanced, Imbalance, Get,
		UnixTime, EstimateNextNewSession, EnsureOrigin, CurrencyToVote, IsSubType,
	}
};
use pallet_session::historical;
use sp_runtime::{
	Percent, Perbill, PerU16, RuntimeDebug, DispatchError,
	curve::PiecewiseLinear,
	traits::{
		Convert, Zero, StaticLookup, CheckedSub, Saturating, SaturatedConversion,
		AtLeast32BitUnsigned, Dispatchable,
	},
	transaction_validity::{
		TransactionValidityError, TransactionValidity, ValidTransaction, InvalidTransaction,
		TransactionSource, TransactionPriority,
	},
};
use sp_staking::{
	SessionIndex,
	offence::{OnOffenceHandler, OffenceDetails, Offence, ReportOffence, OffenceError},
};
#[cfg(feature = "std")]
use sp_runtime::{Serialize, Deserialize};
use frame_system::{
	self as system, ensure_signed, ensure_root, ensure_none,
	offchain::SendTransactionTypes,
};
use sp_npos_elections::{
	ExtendedBalance, Assignment, ElectionScore, ElectionResult as PrimitiveElectionResult,
	to_supports, EvaluateSupport, seq_phragmen, generate_solution_type, is_score_better, Supports,
	VoteWeight, CompactSolution, PerThing128,
};
use sp_election_providers::ElectionProvider;
pub use weights::WeightInfo;

const STAKING_ID: LockIdentifier = *b"staking ";
<<<<<<< HEAD
pub(crate) const LOG_TARGET: &'static str = "staking";
=======
pub(crate) const LOG_TARGET: &'static str = "runtime::staking";
>>>>>>> a107e1f0

// syntactic sugar for logging.
#[macro_export]
macro_rules! log {
	($level:tt, $patter:expr $(, $values:expr)* $(,)?) => {
		log::$level!(
			target: crate::LOG_TARGET,
			concat!("💸 ", $patter) $(, $values)*
		)
	};
}

/// Data type used to index nominators in the compact type
pub type NominatorIndex = u32;

/// Data type used to index validators in the compact type.
pub type ValidatorIndex = u16;

// Ensure the size of both ValidatorIndex and NominatorIndex. They both need to be well below usize.
static_assertions::const_assert!(size_of::<ValidatorIndex>() <= size_of::<usize>());
static_assertions::const_assert!(size_of::<NominatorIndex>() <= size_of::<usize>());
static_assertions::const_assert!(size_of::<ValidatorIndex>() <= size_of::<u32>());
static_assertions::const_assert!(size_of::<NominatorIndex>() <= size_of::<u32>());

/// Maximum number of stakers that can be stored in a snapshot.
pub(crate) const MAX_VALIDATORS: usize = ValidatorIndex::max_value() as usize;
pub(crate) const MAX_NOMINATORS: usize = NominatorIndex::max_value() as usize;
pub const MAX_NOMINATIONS: usize =
	<CompactAssignments as sp_npos_elections::CompactSolution>::LIMIT;

pub const MAX_UNLOCKING_CHUNKS: usize = 32;

/// Counter for the number of eras that have passed.
pub type EraIndex = u32;

/// Counter for the number of "reward" points earned by a given validator.
pub type RewardPoint = u32;

// Note: Maximum nomination limit is set here -- 16.
generate_solution_type!(
	#[compact]
	pub struct CompactAssignments::<NominatorIndex, ValidatorIndex, OffchainAccuracy>(16)
);

/// Accuracy used for on-chain election.
pub type ChainAccuracy = Perbill;

/// Accuracy used for off-chain election. This better be small.
pub type OffchainAccuracy = PerU16;

/// The balance type of this module.
pub type BalanceOf<T> =
	<<T as Config>::Currency as Currency<<T as frame_system::Config>::AccountId>>::Balance;

type PositiveImbalanceOf<T> = <<T as Config>::Currency as Currency<
	<T as frame_system::Config>::AccountId,
>>::PositiveImbalance;
type NegativeImbalanceOf<T> = <<T as Config>::Currency as Currency<
	<T as frame_system::Config>::AccountId,
>>::NegativeImbalance;

/// Information regarding the active era (era in used in session).
#[derive(Encode, Decode, RuntimeDebug)]
pub struct ActiveEraInfo {
	/// Index of era.
	pub index: EraIndex,
	/// Moment of start expressed as millisecond from `$UNIX_EPOCH`.
	///
	/// Start can be none if start hasn't been set for the era yet,
	/// Start is set on the first on_finalize of the era to guarantee usage of `Time`.
	start: Option<u64>,
}

/// Reward points of an era. Used to split era total payout between validators.
///
/// This points will be used to reward validators and their respective nominators.
#[derive(PartialEq, Encode, Decode, Default, RuntimeDebug)]
pub struct EraRewardPoints<AccountId: Ord> {
	/// Total number of points. Equals the sum of reward points for each validator.
	total: RewardPoint,
	/// The reward points earned by a given validator.
	individual: BTreeMap<AccountId, RewardPoint>,
}

/// Indicates the initial status of the staker.
#[derive(RuntimeDebug)]
#[cfg_attr(feature = "std", derive(Serialize, Deserialize))]
pub enum StakerStatus<AccountId> {
	/// Chilling.
	Idle,
	/// Declared desire in validating or already participating in it.
	Validator,
	/// Nominating for a group of other stakers.
	Nominator(Vec<AccountId>),
}

/// A destination account for payment.
#[derive(PartialEq, Eq, Copy, Clone, Encode, Decode, RuntimeDebug)]
pub enum RewardDestination<AccountId> {
	/// Pay into the stash account, increasing the amount at stake accordingly.
	Staked,
	/// Pay into the stash account, not increasing the amount at stake.
	Stash,
	/// Pay into the controller account.
	Controller,
	/// Pay into a specified account.
	Account(AccountId),
	/// Receive no reward.
	None,
}

impl<AccountId> Default for RewardDestination<AccountId> {
	fn default() -> Self {
		RewardDestination::Staked
	}
}

/// Preference of what happens regarding validation.
#[derive(PartialEq, Eq, Clone, Encode, Decode, RuntimeDebug)]
pub struct ValidatorPrefs {
	/// Reward that validator takes up-front; only the rest is split between themselves and
	/// nominators.
	#[codec(compact)]
	pub commission: Perbill,
	/// Whether or not this validator is accepting more nominations. If `true`, then no nominator
	/// who is not already nominating this validator may nominate them. By default, validators
	/// are accepting nominations.
	pub blocked: bool,
}

impl Default for ValidatorPrefs {
	fn default() -> Self {
		ValidatorPrefs {
			commission: Default::default(),
			blocked: false,
		}
	}
}

/// Just a Balance/BlockNumber tuple to encode when a chunk of funds will be unlocked.
#[derive(PartialEq, Eq, Clone, Encode, Decode, RuntimeDebug)]
pub struct UnlockChunk<Balance: HasCompact> {
	/// Amount of funds to be unlocked.
	#[codec(compact)]
	value: Balance,
	/// Era number at which point it'll be unlocked.
	#[codec(compact)]
	era: EraIndex,
}

/// The ledger of a (bonded) stash.
#[derive(PartialEq, Eq, Clone, Encode, Decode, RuntimeDebug)]
pub struct StakingLedger<AccountId, Balance: HasCompact> {
	/// The stash account whose balance is actually locked and at stake.
	pub stash: AccountId,
	/// The total amount of the stash's balance that we are currently accounting for.
	/// It's just `active` plus all the `unlocking` balances.
	#[codec(compact)]
	pub total: Balance,
	/// The total amount of the stash's balance that will be at stake in any forthcoming
	/// rounds.
	#[codec(compact)]
	pub active: Balance,
	/// Any balance that is becoming free, which may eventually be transferred out
	/// of the stash (assuming it doesn't get slashed first).
	pub unlocking: Vec<UnlockChunk<Balance>>,
	/// List of eras for which the stakers behind a validator have claimed rewards. Only updated
	/// for validators.
	pub claimed_rewards: Vec<EraIndex>,
}

impl<
	AccountId,
	Balance: HasCompact + Copy + Saturating + AtLeast32BitUnsigned,
> StakingLedger<AccountId, Balance> {
	/// Remove entries from `unlocking` that are sufficiently old and reduce the
	/// total by the sum of their balances.
	fn consolidate_unlocked(self, current_era: EraIndex) -> Self {
		let mut total = self.total;
		let unlocking = self.unlocking.into_iter()
			.filter(|chunk| if chunk.era > current_era {
				true
			} else {
				total = total.saturating_sub(chunk.value);
				false
			})
			.collect();

		Self {
			stash: self.stash,
			total,
			active: self.active,
			unlocking,
			claimed_rewards: self.claimed_rewards
		}
	}

	/// Re-bond funds that were scheduled for unlocking.
	fn rebond(mut self, value: Balance) -> Self {
		let mut unlocking_balance: Balance = Zero::zero();

		while let Some(last) = self.unlocking.last_mut() {
			if unlocking_balance + last.value <= value {
				unlocking_balance += last.value;
				self.active += last.value;
				self.unlocking.pop();
			} else {
				let diff = value - unlocking_balance;

				unlocking_balance += diff;
				self.active += diff;
				last.value -= diff;
			}

			if unlocking_balance >= value {
				break
			}
		}

		self
	}
}

impl<AccountId, Balance> StakingLedger<AccountId, Balance> where
	Balance: AtLeast32BitUnsigned + Saturating + Copy,
{
	/// Slash the validator for a given amount of balance. This can grow the value
	/// of the slash in the case that the validator has less than `minimum_balance`
	/// active funds. Returns the amount of funds actually slashed.
	///
	/// Slashes from `active` funds first, and then `unlocking`, starting with the
	/// chunks that are closest to unlocking.
	fn slash(
		&mut self,
		mut value: Balance,
		minimum_balance: Balance,
	) -> Balance {
		let pre_total = self.total;
		let total = &mut self.total;
		let active = &mut self.active;

		let slash_out_of = |
			total_remaining: &mut Balance,
			target: &mut Balance,
			value: &mut Balance,
		| {
			let mut slash_from_target = (*value).min(*target);

			if !slash_from_target.is_zero() {
				*target -= slash_from_target;

				// don't leave a dust balance in the staking system.
				if *target <= minimum_balance {
					slash_from_target += *target;
					*value += sp_std::mem::replace(target, Zero::zero());
				}

				*total_remaining = total_remaining.saturating_sub(slash_from_target);
				*value -= slash_from_target;
			}
		};

		slash_out_of(total, active, &mut value);

		let i = self.unlocking.iter_mut()
			.map(|chunk| {
				slash_out_of(total, &mut chunk.value, &mut value);
				chunk.value
			})
			.take_while(|value| value.is_zero()) // take all fully-consumed chunks out.
			.count();

		// kill all drained chunks.
		let _ = self.unlocking.drain(..i);

		pre_total.saturating_sub(*total)
	}
}

/// A record of the nominations made by a specific account.
#[derive(PartialEq, Eq, Clone, Encode, Decode, RuntimeDebug)]
pub struct Nominations<AccountId> {
	/// The targets of nomination.
	pub targets: Vec<AccountId>,
	/// The era the nominations were submitted.
	///
	/// Except for initial nominations which are considered submitted at era 0.
	pub submitted_in: EraIndex,
	/// Whether the nominations have been suppressed. This can happen due to slashing of the
	/// validators, or other events that might invalidate the nomination.
	///
	/// NOTE: this for future proofing and is thus far not used.
	pub suppressed: bool,
}

/// The amount of exposure (to slashing) than an individual nominator has.
#[derive(PartialEq, Eq, PartialOrd, Ord, Clone, Encode, Decode, RuntimeDebug)]
pub struct IndividualExposure<AccountId, Balance: HasCompact> {
	/// The stash account of the nominator in question.
	pub who: AccountId,
	/// Amount of funds exposed.
	#[codec(compact)]
	pub value: Balance,
}

/// A snapshot of the stake backing a single validator in the system.
#[derive(PartialEq, Eq, PartialOrd, Ord, Clone, Encode, Decode, Default, RuntimeDebug)]
pub struct Exposure<AccountId, Balance: HasCompact> {
	/// The total balance backing this validator.
	#[codec(compact)]
	pub total: Balance,
	/// The validator's own stash that is exposed.
	#[codec(compact)]
	pub own: Balance,
	/// The portions of nominators stashes that are exposed.
	pub others: Vec<IndividualExposure<AccountId, Balance>>,
}

/// A pending slash record. The value of the slash has been computed but not applied yet,
/// rather deferred for several eras.
#[derive(Encode, Decode, Default, RuntimeDebug)]
pub struct UnappliedSlash<AccountId, Balance: HasCompact> {
	/// The stash ID of the offending validator.
	validator: AccountId,
	/// The validator's own slash.
	own: Balance,
	/// All other slashed stakers and amounts.
	others: Vec<(AccountId, Balance)>,
	/// Reporters of the offence; bounty payout recipients.
	reporters: Vec<AccountId>,
	/// The amount of payout.
	payout: Balance,
}

/// Indicate how an election round was computed.
#[derive(PartialEq, Eq, Clone, Copy, Encode, Decode, RuntimeDebug)]
pub enum ElectionCompute {
	/// Result was forcefully computed on chain at the end of the session.
	OnChain,
	/// Result was submitted and accepted to the chain via a signed transaction.
	Signed,
	/// Result was submitted and accepted to the chain via an unsigned transaction (by an
	/// authority).
	Unsigned,
}

/// The result of an election round.
#[derive(PartialEq, Eq, Clone, Encode, Decode, RuntimeDebug)]
pub struct ElectionResult<AccountId, Balance: HasCompact> {
	/// Flat list of validators who have been elected.
	elected_stashes: Vec<AccountId>,
	/// Flat list of new exposures, to be updated in the [`Exposure`] storage.
	exposures: Vec<(AccountId, Exposure<AccountId, Balance>)>,
	/// Type of the result. This is kept on chain only to track and report the best score's
	/// submission type. An optimisation could remove this.
	compute: ElectionCompute,
}

/// The status of the upcoming (offchain) election.
#[derive(PartialEq, Eq, Clone, Encode, Decode, RuntimeDebug)]
pub enum ElectionStatus<BlockNumber> {
	/// Nothing has and will happen for now. submission window is not open.
	Closed,
	/// The submission window has been open since the contained block number.
	Open(BlockNumber),
}

/// Some indications about the size of the election. This must be submitted with the solution.
///
/// Note that these values must reflect the __total__ number, not only those that are present in the
/// solution. In short, these should be the same size as the size of the values dumped in
/// `SnapshotValidators` and `SnapshotNominators`.
#[derive(PartialEq, Eq, Clone, Copy, Encode, Decode, RuntimeDebug, Default)]
pub struct ElectionSize {
	/// Number of validators in the snapshot of the current election round.
	#[codec(compact)]
	pub validators: ValidatorIndex,
	/// Number of nominators in the snapshot of the current election round.
	#[codec(compact)]
	pub nominators: NominatorIndex,
}


impl<BlockNumber: PartialEq> ElectionStatus<BlockNumber> {
	pub fn is_open_at(&self, n: BlockNumber) -> bool {
		*self == Self::Open(n)
	}

	pub fn is_closed(&self) -> bool {
		match self {
			Self::Closed => true,
			_ => false
		}
	}

	pub fn is_open(&self) -> bool {
		!self.is_closed()
	}
}

impl<BlockNumber> Default for ElectionStatus<BlockNumber> {
	fn default() -> Self {
		Self::Closed
	}
}

/// Means for interacting with a specialized version of the `session` trait.
///
/// This is needed because `Staking` sets the `ValidatorIdOf` of the `pallet_session::Config`
pub trait SessionInterface<AccountId>: frame_system::Config {
	/// Disable a given validator by stash ID.
	///
	/// Returns `true` if new era should be forced at the end of this session.
	/// This allows preventing a situation where there is too many validators
	/// disabled and block production stalls.
	fn disable_validator(validator: &AccountId) -> Result<bool, ()>;
	/// Get the validators from session.
	fn validators() -> Vec<AccountId>;
	/// Prune historical session tries up to but not including the given index.
	fn prune_historical_up_to(up_to: SessionIndex);
}

impl<T: Config> SessionInterface<<T as frame_system::Config>::AccountId> for T where
	T: pallet_session::Config<ValidatorId = <T as frame_system::Config>::AccountId>,
	T: pallet_session::historical::Config<
		FullIdentification = Exposure<<T as frame_system::Config>::AccountId, BalanceOf<T>>,
		FullIdentificationOf = ExposureOf<T>,
	>,
	T::SessionHandler: pallet_session::SessionHandler<<T as frame_system::Config>::AccountId>,
	T::SessionManager: pallet_session::SessionManager<<T as frame_system::Config>::AccountId>,
	T::ValidatorIdOf:
		Convert<<T as frame_system::Config>::AccountId, Option<<T as frame_system::Config>::AccountId>>,
{
	fn disable_validator(validator: &<T as frame_system::Config>::AccountId) -> Result<bool, ()> {
		<pallet_session::Module<T>>::disable(validator)
	}

	fn validators() -> Vec<<T as frame_system::Config>::AccountId> {
		<pallet_session::Module<T>>::validators()
	}

	fn prune_historical_up_to(up_to: SessionIndex) {
		<pallet_session::historical::Module<T>>::prune_up_to(up_to);
	}
}

pub trait Config: frame_system::Config + SendTransactionTypes<Call<Self>> {
	/// The staking balance.
	type Currency: LockableCurrency<Self::AccountId, Moment = Self::BlockNumber>;

	/// Time used for computing era duration.
	///
	/// It is guaranteed to start being called from the first `on_finalize`. Thus value at genesis
	/// is not used.
	type UnixTime: UnixTime;

	/// Convert a balance into a number used for election calculation. This must fit into a `u64`
	/// but is allowed to be sensibly lossy. The `u64` is used to communicate with the
	/// [`sp_npos_elections`] crate which accepts u64 numbers and does operations in 128.
	/// Consequently, the backward convert is used convert the u128s from sp-elections back to a
	/// [`BalanceOf`].
	type CurrencyToVote: CurrencyToVote<BalanceOf<Self>>;

	/// Something that provides the election functionality.
	type ElectionProvider: sp_election_providers::ElectionProvider<
		Self::AccountId,
		Self::BlockNumber,
		// we only accept an election provider that has staking as data provider.
		DataProvider = Module<Self>,
	>;

	/// Tokens have been minted and are unused for validator-reward.
	/// See [Era payout](./index.html#era-payout).
	type RewardRemainder: OnUnbalanced<NegativeImbalanceOf<Self>>;

	/// The overarching event type.
	type Event: From<Event<Self>> + Into<<Self as frame_system::Config>::Event>;

	/// Handler for the unbalanced reduction when slashing a staker.
	type Slash: OnUnbalanced<NegativeImbalanceOf<Self>>;

	/// Handler for the unbalanced increment when rewarding a staker.
	type Reward: OnUnbalanced<PositiveImbalanceOf<Self>>;

	/// Number of sessions per era.
	type SessionsPerEra: Get<SessionIndex>;

	/// Number of eras that staked funds must remain bonded for.
	type BondingDuration: Get<EraIndex>;

	/// Number of eras that slashes are deferred by, after computation.
	///
	/// This should be less than the bonding duration. Set to 0 if slashes
	/// should be applied immediately, without opportunity for intervention.
	type SlashDeferDuration: Get<EraIndex>;

	/// The origin which can cancel a deferred slash. Root can always do this.
	type SlashCancelOrigin: EnsureOrigin<Self::Origin>;

	/// Interface for interacting with a session module.
	type SessionInterface: self::SessionInterface<Self::AccountId>;

	/// The NPoS reward curve used to define yearly inflation.
	/// See [Era payout](./index.html#era-payout).
	type RewardCurve: Get<&'static PiecewiseLinear<'static>>;

	/// Something that can estimate the next session change, accurately or as a best effort guess.
	type NextNewSession: EstimateNextNewSession<Self::BlockNumber>;

	/// The number of blocks before the end of the era from which election submissions are allowed.
	///
	/// Setting this to zero will disable the offchain compute and only on-chain seq-phragmen will
	/// be used.
	///
	/// This is bounded by being within the last session. Hence, setting it to a value more than the
	/// length of a session will be pointless.
	type ElectionLookahead: Get<Self::BlockNumber>;

	/// The overarching call type.
	type Call: Dispatchable + From<Call<Self>> + IsSubType<Call<Self>> + Clone;

	/// Maximum number of balancing iterations to run in the offchain submission.
	///
	/// If set to 0, balance_solution will not be executed at all.
	type MaxIterations: Get<u32>;

	/// The threshold of improvement that should be provided for a new solution to be accepted.
	type MinSolutionScoreBump: Get<Perbill>;

	/// The maximum number of nominators rewarded for each validator.
	///
	/// For each validator only the `$MaxNominatorRewardedPerValidator` biggest stakers can claim
	/// their reward. This used to limit the i/o cost for the nominator payout.
	type MaxNominatorRewardedPerValidator: Get<u32>;

	/// A configuration for base priority of unsigned transactions.
	///
	/// This is exposed so that it can be tuned for particular runtime, when
	/// multiple pallets send unsigned transactions.
	type UnsignedPriority: Get<TransactionPriority>;

	/// Maximum weight that the unsigned transaction can have.
	///
	/// Chose this value with care. On one hand, it should be as high as possible, so the solution
	/// can contain as many nominators/validators as possible. On the other hand, it should be small
	/// enough to fit in the block.
	type OffchainSolutionWeightLimit: Get<Weight>;

	/// Weight information for extrinsics in this pallet.
	type WeightInfo: WeightInfo;
}

/// Mode of era-forcing.
#[derive(Copy, Clone, PartialEq, Eq, Encode, Decode, RuntimeDebug)]
#[cfg_attr(feature = "std", derive(Serialize, Deserialize))]
pub enum Forcing {
	/// Not forcing anything - just let whatever happen.
	NotForcing,
	/// Force a new era, then reset to `NotForcing` as soon as it is done.
	ForceNew,
	/// Avoid a new era indefinitely.
	ForceNone,
	/// Force a new era at the end of all sessions indefinitely.
	ForceAlways,
}

impl Default for Forcing {
	fn default() -> Self {
		Forcing::NotForcing
	}
}

// A value placed in storage that represents the current version of the Staking storage. This value
// is used by the `on_runtime_upgrade` logic to determine whether we run storage migration logic.
// This should match directly with the semantic versions of the Rust crate.
#[derive(Encode, Decode, Clone, Copy, PartialEq, Eq, RuntimeDebug)]
enum Releases {
	V1_0_0Ancient,
	V2_0_0,
	V3_0_0,
	V4_0_0,
	V5_0_0,
}

impl Default for Releases {
	fn default() -> Self {
		Releases::V5_0_0
	}
}

decl_storage! {
	trait Store for Module<T: Config> as Staking {
		/// Number of eras to keep in history.
		///
		/// Information is kept for eras in `[current_era - history_depth; current_era]`.
		///
		/// Must be more than the number of eras delayed by session otherwise. I.e. active era must
		/// always be in history. I.e. `active_era > current_era - history_depth` must be
		/// guaranteed.
		HistoryDepth get(fn history_depth) config(): u32 = 84;

		/// The ideal number of staking participants.
		pub ValidatorCount get(fn validator_count) config(): u32;

		/// Minimum number of staking participants before emergency conditions are imposed.
		pub MinimumValidatorCount get(fn minimum_validator_count) config(): u32;

		/// Any validators that may never be slashed or forcibly kicked. It's a Vec since they're
		/// easy to initialize and the performance hit is minimal (we expect no more than four
		/// invulnerables) and restricted to testnets.
		pub Invulnerables get(fn invulnerables) config(): Vec<T::AccountId>;

		/// Map from all locked "stash" accounts to the controller account.
		pub Bonded get(fn bonded): map hasher(twox_64_concat) T::AccountId => Option<T::AccountId>;

		/// Map from all (unlocked) "controller" accounts to the info regarding the staking.
		pub Ledger get(fn ledger):
			map hasher(blake2_128_concat) T::AccountId
			=> Option<StakingLedger<T::AccountId, BalanceOf<T>>>;

		/// Where the reward payment should be made. Keyed by stash.
		pub Payee get(fn payee): map hasher(twox_64_concat) T::AccountId => RewardDestination<T::AccountId>;

		/// The map from (wannabe) validator stash key to the preferences of that validator.
		pub Validators get(fn validators):
			map hasher(twox_64_concat) T::AccountId => ValidatorPrefs;

		/// The map from nominator stash key to the set of stash keys of all validators to nominate.
		pub Nominators get(fn nominators):
			map hasher(twox_64_concat) T::AccountId => Option<Nominations<T::AccountId>>;

		/// The current era index.
		///
		/// This is the latest planned era, depending on how the Session pallet queues the validator
		/// set, it might be active or not.
		pub CurrentEra get(fn current_era): Option<EraIndex>;

		/// The active era information, it holds index and start.
		///
		/// The active era is the era being currently rewarded. Validator set of this era must be
		/// equal to [`SessionInterface::validators`].
		pub ActiveEra get(fn active_era): Option<ActiveEraInfo>;

		/// The session index at which the era start for the last `HISTORY_DEPTH` eras.
		///
		/// Note: This tracks the starting session (i.e. session index when era start being active)
		/// for the eras in `[CurrentEra - HISTORY_DEPTH, CurrentEra]`.
		pub ErasStartSessionIndex get(fn eras_start_session_index):
			map hasher(twox_64_concat) EraIndex => Option<SessionIndex>;

		/// Exposure of validator at era.
		///
		/// This is keyed first by the era index to allow bulk deletion and then the stash account.
		///
		/// Is it removed after `HISTORY_DEPTH` eras.
		/// If stakers hasn't been set or has been removed then empty exposure is returned.
		pub ErasStakers get(fn eras_stakers):
			double_map hasher(twox_64_concat) EraIndex, hasher(twox_64_concat) T::AccountId
			=> Exposure<T::AccountId, BalanceOf<T>>;

		/// Clipped Exposure of validator at era.
		///
		/// This is similar to [`ErasStakers`] but number of nominators exposed is reduced to the
		/// `T::MaxNominatorRewardedPerValidator` biggest stakers.
		/// (Note: the field `total` and `own` of the exposure remains unchanged).
		/// This is used to limit the i/o cost for the nominator payout.
		///
		/// This is keyed fist by the era index to allow bulk deletion and then the stash account.
		///
		/// Is it removed after `HISTORY_DEPTH` eras.
		/// If stakers hasn't been set or has been removed then empty exposure is returned.
		pub ErasStakersClipped get(fn eras_stakers_clipped):
			double_map hasher(twox_64_concat) EraIndex, hasher(twox_64_concat) T::AccountId
			=> Exposure<T::AccountId, BalanceOf<T>>;

		/// Similar to `ErasStakers`, this holds the preferences of validators.
		///
		/// This is keyed first by the era index to allow bulk deletion and then the stash account.
		///
		/// Is it removed after `HISTORY_DEPTH` eras.
		// If prefs hasn't been set or has been removed then 0 commission is returned.
		pub ErasValidatorPrefs get(fn eras_validator_prefs):
			double_map hasher(twox_64_concat) EraIndex, hasher(twox_64_concat) T::AccountId
			=> ValidatorPrefs;

		/// The total validator era payout for the last `HISTORY_DEPTH` eras.
		///
		/// Eras that haven't finished yet or has been removed doesn't have reward.
		pub ErasValidatorReward get(fn eras_validator_reward):
			map hasher(twox_64_concat) EraIndex => Option<BalanceOf<T>>;

		/// Rewards for the last `HISTORY_DEPTH` eras.
		/// If reward hasn't been set or has been removed then 0 reward is returned.
		pub ErasRewardPoints get(fn eras_reward_points):
			map hasher(twox_64_concat) EraIndex => EraRewardPoints<T::AccountId>;

		/// The total amount staked for the last `HISTORY_DEPTH` eras.
		/// If total hasn't been set or has been removed then 0 stake is returned.
		pub ErasTotalStake get(fn eras_total_stake):
			map hasher(twox_64_concat) EraIndex => BalanceOf<T>;

		/// Mode of era forcing.
		pub ForceEra get(fn force_era) config(): Forcing;

		/// The percentage of the slash that is distributed to reporters.
		///
		/// The rest of the slashed value is handled by the `Slash`.
		pub SlashRewardFraction get(fn slash_reward_fraction) config(): Perbill;

		/// The amount of currency given to reporters of a slash event which was
		/// canceled by extraordinary circumstances (e.g. governance).
		pub CanceledSlashPayout get(fn canceled_payout) config(): BalanceOf<T>;

		/// All unapplied slashes that are queued for later.
		pub UnappliedSlashes:
			map hasher(twox_64_concat) EraIndex => Vec<UnappliedSlash<T::AccountId, BalanceOf<T>>>;

		/// A mapping from still-bonded eras to the first session index of that era.
		///
		/// Must contains information for eras for the range:
		/// `[active_era - bounding_duration; active_era]`
		BondedEras: Vec<(EraIndex, SessionIndex)>;

		/// All slashing events on validators, mapped by era to the highest slash proportion
		/// and slash value of the era.
		ValidatorSlashInEra:
			double_map hasher(twox_64_concat) EraIndex, hasher(twox_64_concat) T::AccountId
			=> Option<(Perbill, BalanceOf<T>)>;

		/// All slashing events on nominators, mapped by era to the highest slash value of the era.
		NominatorSlashInEra:
			double_map hasher(twox_64_concat) EraIndex, hasher(twox_64_concat) T::AccountId
			=> Option<BalanceOf<T>>;

		/// Slashing spans for stash accounts.
		SlashingSpans get(fn slashing_spans): map hasher(twox_64_concat) T::AccountId => Option<slashing::SlashingSpans>;

		/// Records information about the maximum slash of a stash within a slashing span,
		/// as well as how much reward has been paid out.
		SpanSlash:
			map hasher(twox_64_concat) (T::AccountId, slashing::SpanIndex)
			=> slashing::SpanRecord<BalanceOf<T>>;

		/// The earliest era for which we have a pending, unapplied slash.
		EarliestUnappliedSlash: Option<EraIndex>;

		/// The last planned session scheduled by the session pallet.
		///
		/// This is basically in sync with the call to [`SessionManager::new_session`].
		pub CurrentPlannedSession get(fn current_planned_session): SessionIndex;

		/// Snapshot of validators at the beginning of the current election window. This should only
		/// have a value when [`EraElectionStatus`] == `ElectionStatus::Open(_)`.
		///
		/// TWO_PHASE_NOTE: should be removed once we switch to multi-phase.
		pub SnapshotValidators get(fn snapshot_validators): Option<Vec<T::AccountId>>;

		/// Snapshot of nominators at the beginning of the current election window. This should only
		/// have a value when [`EraElectionStatus`] == `ElectionStatus::Open(_)`.
		///
		/// TWO_PHASE_NOTE: should be removed once we switch to multi-phase.
		pub SnapshotNominators get(fn snapshot_nominators): Option<Vec<T::AccountId>>;

		/// The next validator set. At the end of an era, if this is available (potentially from the
		/// result of an offchain worker), it is immediately used. Otherwise, the on-chain election
		/// is executed.
		///
		/// TWO_PHASE_NOTE: should be removed once we switch to multi-phase.
		pub QueuedElected get(fn queued_elected): Option<ElectionResult<T::AccountId, BalanceOf<T>>>;

		/// The score of the current [`QueuedElected`].
		///
		/// TWO_PHASE_NOTE: should be removed once we switch to multi-phase.
		pub QueuedScore get(fn queued_score): Option<ElectionScore>;

		/// Flag to control the execution of the offchain election. When `Open(_)`, we accept
		/// solutions to be submitted.
		///
		/// TWO_PHASE_NOTE: should be removed once we switch to multi-phase.
		pub EraElectionStatus get(fn era_election_status): ElectionStatus<T::BlockNumber>;

		/// True if the current **planned** session is final. Note that this does not take era
		/// forcing into account.
		///
		/// TWO_PHASE_NOTE: should be removed once we switch to multi-phase.
		pub IsCurrentSessionFinal get(fn is_current_session_final): bool = false;

		/// True if network has been upgraded to this version.
		/// Storage version of the pallet.
		///
		/// This is set to v5.0.0 for new networks.
		StorageVersion build(|_: &GenesisConfig<T>| Releases::V5_0_0): Releases;
	}
	add_extra_genesis {
		config(stakers):
			Vec<(T::AccountId, T::AccountId, BalanceOf<T>, StakerStatus<T::AccountId>)>;
		build(|config: &GenesisConfig<T>| {
			for &(ref stash, ref controller, balance, ref status) in &config.stakers {
				assert!(
					T::Currency::free_balance(&stash) >= balance,
					"Stash does not have enough balance to bond."
				);
				let _ = <Module<T>>::bond(
					T::Origin::from(Some(stash.clone()).into()),
					T::Lookup::unlookup(controller.clone()),
					balance,
					RewardDestination::Staked,
				);
				let _ = match status {
					StakerStatus::Validator => {
						<Module<T>>::validate(
							T::Origin::from(Some(controller.clone()).into()),
							Default::default(),
						)
					},
					StakerStatus::Nominator(votes) => {
						<Module<T>>::nominate(
							T::Origin::from(Some(controller.clone()).into()),
							votes.iter().map(|l| T::Lookup::unlookup(l.clone())).collect(),
						)
					}, _ => Ok(())
				};
			}
		});
	}
}

pub mod migrations {
	use super::*;

	#[derive(Decode)]
	struct OldValidatorPrefs {
		#[codec(compact)]
		pub commission: Perbill
	}
	impl OldValidatorPrefs {
		fn upgraded(self) -> ValidatorPrefs {
			ValidatorPrefs {
				commission: self.commission,
				.. Default::default()
			}
		}
	}
	pub fn migrate_to_blockable<T: Config>() -> frame_support::weights::Weight {
		Validators::<T>::translate::<OldValidatorPrefs, _>(|_, p| Some(p.upgraded()));
		ErasValidatorPrefs::<T>::translate::<OldValidatorPrefs, _>(|_, _, p| Some(p.upgraded()));
		T::BlockWeights::get().max_block
	}
}

decl_event!(
	pub enum Event<T> where Balance = BalanceOf<T>, <T as frame_system::Config>::AccountId {
		/// The era payout has been set; the first balance is the validator-payout; the second is
		/// the remainder from the maximum amount of reward.
		/// \[era_index, validator_payout, remainder\]
		EraPayout(EraIndex, Balance, Balance),
		/// The staker has been rewarded by this amount. \[stash, amount\]
		Reward(AccountId, Balance),
		/// One validator (and its nominators) has been slashed by the given amount.
		/// \[validator, amount\]
		Slash(AccountId, Balance),
		/// An old slashing report from a prior era was discarded because it could
		/// not be processed. \[session_index\]
		OldSlashingReportDiscarded(SessionIndex),
		/// A new set of stakers was elected with the given \[compute\].
		StakingElection(ElectionCompute),
		/// A new solution for the upcoming election has been stored. \[compute\]
		SolutionStored(ElectionCompute),
		/// An account has bonded this amount. \[stash, amount\]
		///
		/// NOTE: This event is only emitted when funds are bonded via a dispatchable. Notably,
		/// it will not be emitted for staking rewards when they are added to stake.
		Bonded(AccountId, Balance),
		/// An account has unbonded this amount. \[stash, amount\]
		Unbonded(AccountId, Balance),
		/// An account has called `withdraw_unbonded` and removed unbonding chunks worth `Balance`
		/// from the unlocking queue. \[stash, amount\]
		Withdrawn(AccountId, Balance),
		/// A nominator has been kicked from a validator. \[nominator, stash\]
		Kicked(AccountId, AccountId),
	}
);

decl_error! {
	/// Error for the staking module.
	pub enum Error for Module<T: Config> {
		/// Not a controller account.
		NotController,
		/// Not a stash account.
		NotStash,
		/// Stash is already bonded.
		AlreadyBonded,
		/// Controller is already paired.
		AlreadyPaired,
		/// Targets cannot be empty.
		EmptyTargets,
		/// Duplicate index.
		DuplicateIndex,
		/// Slash record index out of bounds.
		InvalidSlashIndex,
		/// Can not bond with value less than minimum balance.
		InsufficientValue,
		/// Can not schedule more unlock chunks.
		NoMoreChunks,
		/// Can not rebond without unlocking chunks.
		NoUnlockChunk,
		/// Attempting to target a stash that still has funds.
		FundedTarget,
		/// Invalid era to reward.
		InvalidEraToReward,
		/// Invalid number of nominations.
		InvalidNumberOfNominations,
		/// Items are not sorted and unique.
		NotSortedAndUnique,
		/// Rewards for this era have already been claimed for this validator.
		AlreadyClaimed,
		/// The submitted result is received out of the open window.
		OffchainElectionEarlySubmission,
		/// The submitted result is not as good as the one stored on chain.
		OffchainElectionWeakSubmission,
		/// The snapshot data of the current window is missing.
		SnapshotUnavailable,
		/// Incorrect number of winners were presented.
		OffchainElectionBogusWinnerCount,
		/// One of the submitted winners is not an active candidate on chain (index is out of range
		/// in snapshot).
		OffchainElectionBogusWinner,
		/// Error while building the assignment type from the compact. This can happen if an index
		/// is invalid, or if the weights _overflow_.
		OffchainElectionBogusCompact,
		/// One of the submitted nominators is not an active nominator on chain.
		OffchainElectionBogusNominator,
		/// One of the submitted nominators has an edge to which they have not voted on chain.
		OffchainElectionBogusNomination,
		/// One of the submitted nominators has an edge which is submitted before the last non-zero
		/// slash of the target.
		OffchainElectionSlashedNomination,
		/// A self vote must only be originated from a validator to ONLY themselves.
		OffchainElectionBogusSelfVote,
		/// The submitted result has unknown edges that are not among the presented winners.
		OffchainElectionBogusEdge,
		/// The claimed score does not match with the one computed from the data.
		OffchainElectionBogusScore,
		/// The election size is invalid.
		OffchainElectionBogusElectionSize,
		/// The call is not allowed at the given time due to restrictions of election period.
		CallNotAllowed,
		/// Incorrect previous history depth input provided.
		IncorrectHistoryDepth,
		/// Incorrect number of slashing spans provided.
		IncorrectSlashingSpans,
		/// Internal state has become somehow corrupted and the operation cannot continue.
		BadState,
		/// Too many nomination targets supplied.
		TooManyTargets,
		/// A nomination target was supplied that was blocked or otherwise not a validator.
		BadTarget,
	}
}

decl_module! {
	pub struct Module<T: Config> for enum Call where origin: T::Origin {
		/// Number of sessions per era.
		const SessionsPerEra: SessionIndex = T::SessionsPerEra::get();

		/// Number of eras that staked funds must remain bonded for.
		const BondingDuration: EraIndex = T::BondingDuration::get();

		/// Number of eras that slashes are deferred by, after computation.
		///
		/// This should be less than the bonding duration.
		/// Set to 0 if slashes should be applied immediately, without opportunity for
		/// intervention.
		const SlashDeferDuration: EraIndex = T::SlashDeferDuration::get();

		/// The number of blocks before the end of the era from which election submissions are allowed.
		///
		/// Setting this to zero will disable the offchain compute and only on-chain seq-phragmen will
		/// be used.
		///
		/// This is bounded by being within the last session. Hence, setting it to a value more than the
		/// length of a session will be pointless.
		const ElectionLookahead: T::BlockNumber = T::ElectionLookahead::get();

		/// Maximum number of balancing iterations to run in the offchain submission.
		///
		/// If set to 0, balance_solution will not be executed at all.
		const MaxIterations: u32 = T::MaxIterations::get();

		/// The threshold of improvement that should be provided for a new solution to be accepted.
		const MinSolutionScoreBump: Perbill = T::MinSolutionScoreBump::get();

		/// The maximum number of nominators rewarded for each validator.
		///
		/// For each validator only the `$MaxNominatorRewardedPerValidator` biggest stakers can claim
		/// their reward. This used to limit the i/o cost for the nominator payout.
		const MaxNominatorRewardedPerValidator: u32 = T::MaxNominatorRewardedPerValidator::get();

		type Error = Error<T>;

		fn deposit_event() = default;

		fn on_runtime_upgrade() -> frame_support::weights::Weight {
			if StorageVersion::get() == Releases::V4_0_0 {
				StorageVersion::put(Releases::V5_0_0);
				migrations::migrate_to_blockable::<T>()
			} else {
				0
			}
		}

		/// sets `ElectionStatus` to `Open(now)` where `now` is the block number at which the
		/// election window has opened, if we are at the last session and less blocks than
		/// `T::ElectionLookahead` is remaining until the next new session schedule. The offchain
		/// worker, if applicable, will execute at the end of the current block, and solutions may
		/// be submitted.
		fn on_initialize(now: T::BlockNumber) -> Weight {
			let mut consumed_weight = 0;
			let mut add_weight = |reads, writes, weight| {
				consumed_weight += T::DbWeight::get().reads_writes(reads, writes);
				consumed_weight += weight;
			};

			if
				// if we don't have any ongoing offchain compute.
				Self::era_election_status().is_closed() &&
				// either current session final based on the plan, or we're forcing.
				(Self::is_current_session_final() || Self::will_era_be_forced())
			{
				let (maybe_next_session_change, estimate_next_new_session_weight) =
					T::NextNewSession::estimate_next_new_session(now);

				if let Some(next_session_change) = maybe_next_session_change {
					if let Some(remaining) = next_session_change.checked_sub(&now) {
						if remaining <= T::ElectionLookahead::get() && !remaining.is_zero() {
							// create snapshot.
							let (did_snapshot, snapshot_weight) = Self::create_stakers_snapshot();
							add_weight(0, 0, snapshot_weight);
							if did_snapshot {
								// Set the flag to make sure we don't waste any compute here in the same era
								// after we have triggered the offline compute.
								<EraElectionStatus<T>>::put(
									ElectionStatus::<T::BlockNumber>::Open(now)
								);
								add_weight(0, 1, 0);
								log!(info, "Election window is Open({:?}). Snapshot created", now);
							} else {
								log!(warn, "Failed to create snapshot at {:?}.", now);
							}
						}
					}
				} else {
					log!(warn, "Estimating next session change failed.");
				}
				add_weight(0, 0, estimate_next_new_session_weight)
			}
			// For `era_election_status`, `is_current_session_final`, `will_era_be_forced`
			add_weight(3, 0, 0);
			// Additional read from `on_finalize`
			add_weight(1, 0, 0);
			consumed_weight
		}

		/// Check if the current block number is the one at which the election window has been set
		/// to open. If so, it runs the offchain worker code.
		fn offchain_worker(now: T::BlockNumber) {
			use offchain_election::{set_check_offchain_execution_status, compute_offchain_election};
			if Self::era_election_status().is_open_at(now) {
				let offchain_status = set_check_offchain_execution_status::<T>(now);
				if let Err(why) = offchain_status {
					log!(warn, "skipping offchain worker in open election window due to [{}]", why);
				} else {
					if let Err(e) = compute_offchain_election::<T>() {
						log!(error, "Error in election offchain worker: {:?}", e);
					} else {
						log!(debug, "Executed offchain worker thread without errors.");
					}
				}
			}
		}

		fn on_finalize() {
			// Set the start of the first era.
			if let Some(mut active_era) = Self::active_era() {
				if active_era.start.is_none() {
					let now_as_millis_u64 = T::UnixTime::now().as_millis().saturated_into::<u64>();
					active_era.start = Some(now_as_millis_u64);
					// This write only ever happens once, we don't include it in the weight in general
					ActiveEra::put(active_era);
				}
			}
			// `on_finalize` weight is tracked in `on_initialize`
		}

		fn integrity_test() {
			sp_io::TestExternalities::new_empty().execute_with(||
				assert!(
					T::SlashDeferDuration::get() < T::BondingDuration::get() || T::BondingDuration::get() == 0,
					"As per documentation, slash defer duration ({}) should be less than bonding duration ({}).",
					T::SlashDeferDuration::get(),
					T::BondingDuration::get(),
				)
			);

			use sp_runtime::UpperOf;
			// see the documentation of `Assignment::try_normalize`. Now we can ensure that this
			// will always return `Ok`.
			// 1. Maximum sum of Vec<ChainAccuracy> must fit into `UpperOf<ChainAccuracy>`.
			assert!(
				<usize as TryInto<UpperOf<ChainAccuracy>>>::try_into(MAX_NOMINATIONS)
				.unwrap()
				.checked_mul(<ChainAccuracy>::one().deconstruct().try_into().unwrap())
				.is_some()
			);

			// 2. Maximum sum of Vec<OffchainAccuracy> must fit into `UpperOf<OffchainAccuracy>`.
			assert!(
				<usize as TryInto<UpperOf<OffchainAccuracy>>>::try_into(MAX_NOMINATIONS)
				.unwrap()
				.checked_mul(<OffchainAccuracy>::one().deconstruct().try_into().unwrap())
				.is_some()
			);
		}

		/// Take the origin account as a stash and lock up `value` of its balance. `controller` will
		/// be the account that controls it.
		///
		/// `value` must be more than the `minimum_balance` specified by `T::Currency`.
		///
		/// The dispatch origin for this call must be _Signed_ by the stash account.
		///
		/// Emits `Bonded`.
		///
		/// # <weight>
		/// - Independent of the arguments. Moderate complexity.
		/// - O(1).
		/// - Three extra DB entries.
		///
		/// NOTE: Two of the storage writes (`Self::bonded`, `Self::payee`) are _never_ cleaned
		/// unless the `origin` falls below _existential deposit_ and gets removed as dust.
		/// ------------------
		/// Weight: O(1)
		/// DB Weight:
		/// - Read: Bonded, Ledger, [Origin Account], Current Era, History Depth, Locks
		/// - Write: Bonded, Payee, [Origin Account], Locks, Ledger
		/// # </weight>
		#[weight = T::WeightInfo::bond()]
		pub fn bond(origin,
			controller: <T::Lookup as StaticLookup>::Source,
			#[compact] value: BalanceOf<T>,
			payee: RewardDestination<T::AccountId>,
		) {
			let stash = ensure_signed(origin)?;

			if <Bonded<T>>::contains_key(&stash) {
				Err(Error::<T>::AlreadyBonded)?
			}

			let controller = T::Lookup::lookup(controller)?;

			if <Ledger<T>>::contains_key(&controller) {
				Err(Error::<T>::AlreadyPaired)?
			}

			// reject a bond which is considered to be _dust_.
			if value < T::Currency::minimum_balance() {
				Err(Error::<T>::InsufficientValue)?
			}

			system::Module::<T>::inc_consumers(&stash).map_err(|_| Error::<T>::BadState)?;

			// You're auto-bonded forever, here. We might improve this by only bonding when
			// you actually validate/nominate and remove once you unbond __everything__.
			<Bonded<T>>::insert(&stash, &controller);
			<Payee<T>>::insert(&stash, payee);

			let current_era = CurrentEra::get().unwrap_or(0);
			let history_depth = Self::history_depth();
			let last_reward_era = current_era.saturating_sub(history_depth);

			let stash_balance = T::Currency::free_balance(&stash);
			let value = value.min(stash_balance);
			Self::deposit_event(RawEvent::Bonded(stash.clone(), value));
			let item = StakingLedger {
				stash,
				total: value,
				active: value,
				unlocking: vec![],
				claimed_rewards: (last_reward_era..current_era).collect(),
			};
			Self::update_ledger(&controller, &item);
		}

		/// Add some extra amount that have appeared in the stash `free_balance` into the balance up
		/// for staking.
		///
		/// Use this if there are additional funds in your stash account that you wish to bond.
		/// Unlike [`bond`] or [`unbond`] this function does not impose any limitation on the amount
		/// that can be added.
		///
		/// The dispatch origin for this call must be _Signed_ by the stash, not the controller and
		/// it can be only called when [`EraElectionStatus`] is `Closed`.
		///
		/// Emits `Bonded`.
		///
		/// # <weight>
		/// - Independent of the arguments. Insignificant complexity.
		/// - O(1).
		/// - One DB entry.
		/// ------------
		/// DB Weight:
		/// - Read: Era Election Status, Bonded, Ledger, [Origin Account], Locks
		/// - Write: [Origin Account], Locks, Ledger
		/// # </weight>
		#[weight = T::WeightInfo::bond_extra()]
		fn bond_extra(origin, #[compact] max_additional: BalanceOf<T>) {
			ensure!(Self::era_election_status().is_closed(), Error::<T>::CallNotAllowed);
			let stash = ensure_signed(origin)?;

			let controller = Self::bonded(&stash).ok_or(Error::<T>::NotStash)?;
			let mut ledger = Self::ledger(&controller).ok_or(Error::<T>::NotController)?;

			let stash_balance = T::Currency::free_balance(&stash);
			if let Some(extra) = stash_balance.checked_sub(&ledger.total) {
				let extra = extra.min(max_additional);
				ledger.total += extra;
				ledger.active += extra;
				// last check: the new active amount of ledger must be more than ED.
				ensure!(ledger.active >= T::Currency::minimum_balance(), Error::<T>::InsufficientValue);

				Self::deposit_event(RawEvent::Bonded(stash, extra));
				Self::update_ledger(&controller, &ledger);
			}
		}

		/// Schedule a portion of the stash to be unlocked ready for transfer out after the bond
		/// period ends. If this leaves an amount actively bonded less than
		/// T::Currency::minimum_balance(), then it is increased to the full amount.
		///
		/// Once the unlock period is done, you can call `withdraw_unbonded` to actually move
		/// the funds out of management ready for transfer.
		///
		/// No more than a limited number of unlocking chunks (see `MAX_UNLOCKING_CHUNKS`)
		/// can co-exists at the same time. In that case, [`Call::withdraw_unbonded`] need
		/// to be called first to remove some of the chunks (if possible).
		///
		/// The dispatch origin for this call must be _Signed_ by the controller, not the stash.
		/// And, it can be only called when [`EraElectionStatus`] is `Closed`.
		///
		/// Emits `Unbonded`.
		///
		/// See also [`Call::withdraw_unbonded`].
		///
		/// # <weight>
		/// - Independent of the arguments. Limited but potentially exploitable complexity.
		/// - Contains a limited number of reads.
		/// - Each call (requires the remainder of the bonded balance to be above `minimum_balance`)
		///   will cause a new entry to be inserted into a vector (`Ledger.unlocking`) kept in storage.
		///   The only way to clean the aforementioned storage item is also user-controlled via
		///   `withdraw_unbonded`.
		/// - One DB entry.
		/// ----------
		/// Weight: O(1)
		/// DB Weight:
		/// - Read: EraElectionStatus, Ledger, CurrentEra, Locks, BalanceOf Stash,
		/// - Write: Locks, Ledger, BalanceOf Stash,
		/// </weight>
		#[weight = T::WeightInfo::unbond()]
		fn unbond(origin, #[compact] value: BalanceOf<T>) {
			ensure!(Self::era_election_status().is_closed(), Error::<T>::CallNotAllowed);
			let controller = ensure_signed(origin)?;
			let mut ledger = Self::ledger(&controller).ok_or(Error::<T>::NotController)?;
			ensure!(
				ledger.unlocking.len() < MAX_UNLOCKING_CHUNKS,
				Error::<T>::NoMoreChunks,
			);

			let mut value = value.min(ledger.active);

			if !value.is_zero() {
				ledger.active -= value;

				// Avoid there being a dust balance left in the staking system.
				if ledger.active < T::Currency::minimum_balance() {
					value += ledger.active;
					ledger.active = Zero::zero();
				}

				// Note: in case there is no current era it is fine to bond one era more.
				let era = Self::current_era().unwrap_or(0) + T::BondingDuration::get();
				ledger.unlocking.push(UnlockChunk { value, era });
				Self::update_ledger(&controller, &ledger);
				Self::deposit_event(RawEvent::Unbonded(ledger.stash, value));
			}
		}

		/// Remove any unlocked chunks from the `unlocking` queue from our management.
		///
		/// This essentially frees up that balance to be used by the stash account to do
		/// whatever it wants.
		///
		/// The dispatch origin for this call must be _Signed_ by the controller, not the stash.
		/// And, it can be only called when [`EraElectionStatus`] is `Closed`.
		///
		/// Emits `Withdrawn`.
		///
		/// See also [`Call::unbond`].
		///
		/// # <weight>
		/// - Could be dependent on the `origin` argument and how much `unlocking` chunks exist.
		///  It implies `consolidate_unlocked` which loops over `Ledger.unlocking`, which is
		///  indirectly user-controlled. See [`unbond`] for more detail.
		/// - Contains a limited number of reads, yet the size of which could be large based on `ledger`.
		/// - Writes are limited to the `origin` account key.
		/// ---------------
		/// Complexity O(S) where S is the number of slashing spans to remove
		/// Update:
		/// - Reads: EraElectionStatus, Ledger, Current Era, Locks, [Origin Account]
		/// - Writes: [Origin Account], Locks, Ledger
		/// Kill:
		/// - Reads: EraElectionStatus, Ledger, Current Era, Bonded, Slashing Spans, [Origin
		///   Account], Locks, BalanceOf stash
		/// - Writes: Bonded, Slashing Spans (if S > 0), Ledger, Payee, Validators, Nominators,
		///   [Origin Account], Locks, BalanceOf stash.
		/// - Writes Each: SpanSlash * S
		/// NOTE: Weight annotation is the kill scenario, we refund otherwise.
		/// # </weight>
		#[weight = T::WeightInfo::withdraw_unbonded_kill(*num_slashing_spans)]
		fn withdraw_unbonded(origin, num_slashing_spans: u32) -> DispatchResultWithPostInfo {
			ensure!(Self::era_election_status().is_closed(), Error::<T>::CallNotAllowed);
			let controller = ensure_signed(origin)?;
			let mut ledger = Self::ledger(&controller).ok_or(Error::<T>::NotController)?;
			let (stash, old_total) = (ledger.stash.clone(), ledger.total);
			if let Some(current_era) = Self::current_era() {
				ledger = ledger.consolidate_unlocked(current_era)
			}

			let post_info_weight = if ledger.unlocking.is_empty() && ledger.active < T::Currency::minimum_balance() {
				// This account must have called `unbond()` with some value that caused the active
				// portion to fall below existential deposit + will have no more unlocking chunks
				// left. We can now safely remove all staking-related information.
				Self::kill_stash(&stash, num_slashing_spans)?;
				// remove the lock.
				T::Currency::remove_lock(STAKING_ID, &stash);
				// This is worst case scenario, so we use the full weight and return None
				None
			} else {
				// This was the consequence of a partial unbond. just update the ledger and move on.
				Self::update_ledger(&controller, &ledger);

				// This is only an update, so we use less overall weight.
				Some(T::WeightInfo::withdraw_unbonded_update(num_slashing_spans))
			};

			// `old_total` should never be less than the new total because
			// `consolidate_unlocked` strictly subtracts balance.
			if ledger.total < old_total {
				// Already checked that this won't overflow by entry condition.
				let value = old_total - ledger.total;
				Self::deposit_event(RawEvent::Withdrawn(stash, value));
			}

			Ok(post_info_weight.into())
		}

		/// Declare the desire to validate for the origin controller.
		///
		/// Effects will be felt at the beginning of the next era.
		///
		/// The dispatch origin for this call must be _Signed_ by the controller, not the stash.
		/// And, it can be only called when [`EraElectionStatus`] is `Closed`.
		///
		/// # <weight>
		/// - Independent of the arguments. Insignificant complexity.
		/// - Contains a limited number of reads.
		/// - Writes are limited to the `origin` account key.
		/// -----------
		/// Weight: O(1)
		/// DB Weight:
		/// - Read: Era Election Status, Ledger
		/// - Write: Nominators, Validators
		/// # </weight>
		#[weight = T::WeightInfo::validate()]
		pub fn validate(origin, prefs: ValidatorPrefs) {
			ensure!(Self::era_election_status().is_closed(), Error::<T>::CallNotAllowed);
			let controller = ensure_signed(origin)?;
			let ledger = Self::ledger(&controller).ok_or(Error::<T>::NotController)?;
			let stash = &ledger.stash;
			<Nominators<T>>::remove(stash);
			<Validators<T>>::insert(stash, prefs);
		}

		/// Declare the desire to nominate `targets` for the origin controller.
		///
		/// Effects will be felt at the beginning of the next era. This can only be called when
		/// [`EraElectionStatus`] is `Closed`.
		///
		/// The dispatch origin for this call must be _Signed_ by the controller, not the stash.
		/// And, it can be only called when [`EraElectionStatus`] is `Closed`.
		///
		/// # <weight>
		/// - The transaction's complexity is proportional to the size of `targets` (N)
		/// which is capped at CompactAssignments::LIMIT (MAX_NOMINATIONS).
		/// - Both the reads and writes follow a similar pattern.
		/// ---------
		/// Weight: O(N)
		/// where N is the number of targets
		/// DB Weight:
		/// - Reads: Era Election Status, Ledger, Current Era
		/// - Writes: Validators, Nominators
		/// # </weight>
		#[weight = T::WeightInfo::nominate(targets.len() as u32)]
		pub fn nominate(origin, targets: Vec<<T::Lookup as StaticLookup>::Source>) {
			ensure!(Self::era_election_status().is_closed(), Error::<T>::CallNotAllowed);
			let controller = ensure_signed(origin)?;
			let ledger = Self::ledger(&controller).ok_or(Error::<T>::NotController)?;
			let stash = &ledger.stash;
			ensure!(!targets.is_empty(), Error::<T>::EmptyTargets);
			ensure!(targets.len() <= MAX_NOMINATIONS, Error::<T>::TooManyTargets);

			let old = Nominators::<T>::get(stash).map_or_else(Vec::new, |x| x.targets);

			let targets = targets.into_iter()
				.map(|t| T::Lookup::lookup(t).map_err(DispatchError::from))
				.map(|n| n.and_then(|n| if old.contains(&n) || !Validators::<T>::get(&n).blocked {
					Ok(n)
				} else {
					Err(Error::<T>::BadTarget.into())
				}))
				.collect::<result::Result<Vec<T::AccountId>, _>>()?;

			let nominations = Nominations {
				targets,
				// initial nominations are considered submitted at era 0. See `Nominations` doc
				submitted_in: Self::current_era().unwrap_or(0),
				suppressed: false,
			};

			<Validators<T>>::remove(stash);
			<Nominators<T>>::insert(stash, &nominations);
		}

		/// Declare no desire to either validate or nominate.
		///
		/// Effects will be felt at the beginning of the next era.
		///
		/// The dispatch origin for this call must be _Signed_ by the controller, not the stash.
		/// And, it can be only called when [`EraElectionStatus`] is `Closed`.
		///
		/// # <weight>
		/// - Independent of the arguments. Insignificant complexity.
		/// - Contains one read.
		/// - Writes are limited to the `origin` account key.
		/// --------
		/// Weight: O(1)
		/// DB Weight:
		/// - Read: EraElectionStatus, Ledger
		/// - Write: Validators, Nominators
		/// # </weight>
		#[weight = T::WeightInfo::chill()]
		fn chill(origin) {
			ensure!(Self::era_election_status().is_closed(), Error::<T>::CallNotAllowed);
			let controller = ensure_signed(origin)?;
			let ledger = Self::ledger(&controller).ok_or(Error::<T>::NotController)?;
			Self::chill_stash(&ledger.stash);
		}

		/// (Re-)set the payment target for a controller.
		///
		/// Effects will be felt at the beginning of the next era.
		///
		/// The dispatch origin for this call must be _Signed_ by the controller, not the stash.
		///
		/// # <weight>
		/// - Independent of the arguments. Insignificant complexity.
		/// - Contains a limited number of reads.
		/// - Writes are limited to the `origin` account key.
		/// ---------
		/// - Weight: O(1)
		/// - DB Weight:
		///     - Read: Ledger
		///     - Write: Payee
		/// # </weight>
		#[weight = T::WeightInfo::set_payee()]
		fn set_payee(origin, payee: RewardDestination<T::AccountId>) {
			let controller = ensure_signed(origin)?;
			let ledger = Self::ledger(&controller).ok_or(Error::<T>::NotController)?;
			let stash = &ledger.stash;
			<Payee<T>>::insert(stash, payee);
		}

		/// (Re-)set the controller of a stash.
		///
		/// Effects will be felt at the beginning of the next era.
		///
		/// The dispatch origin for this call must be _Signed_ by the stash, not the controller.
		///
		/// # <weight>
		/// - Independent of the arguments. Insignificant complexity.
		/// - Contains a limited number of reads.
		/// - Writes are limited to the `origin` account key.
		/// ----------
		/// Weight: O(1)
		/// DB Weight:
		/// - Read: Bonded, Ledger New Controller, Ledger Old Controller
		/// - Write: Bonded, Ledger New Controller, Ledger Old Controller
		/// # </weight>
		#[weight = T::WeightInfo::set_controller()]
		fn set_controller(origin, controller: <T::Lookup as StaticLookup>::Source) {
			let stash = ensure_signed(origin)?;
			let old_controller = Self::bonded(&stash).ok_or(Error::<T>::NotStash)?;
			let controller = T::Lookup::lookup(controller)?;
			if <Ledger<T>>::contains_key(&controller) {
				Err(Error::<T>::AlreadyPaired)?
			}
			if controller != old_controller {
				<Bonded<T>>::insert(&stash, &controller);
				if let Some(l) = <Ledger<T>>::take(&old_controller) {
					<Ledger<T>>::insert(&controller, l);
				}
			}
		}

		/// Sets the ideal number of validators.
		///
		/// The dispatch origin must be Root.
		///
		/// # <weight>
		/// Weight: O(1)
		/// Write: Validator Count
		/// # </weight>
		#[weight = T::WeightInfo::set_validator_count()]
		fn set_validator_count(origin, #[compact] new: u32) {
			ensure_root(origin)?;
			ValidatorCount::put(new);
		}

		/// Increments the ideal number of validators.
		///
		/// The dispatch origin must be Root.
		///
		/// # <weight>
		/// Same as [`set_validator_count`].
		/// # </weight>
		#[weight = T::WeightInfo::set_validator_count()]
		fn increase_validator_count(origin, #[compact] additional: u32) {
			ensure_root(origin)?;
			ValidatorCount::mutate(|n| *n += additional);
		}

		/// Scale up the ideal number of validators by a factor.
		///
		/// The dispatch origin must be Root.
		///
		/// # <weight>
		/// Same as [`set_validator_count`].
		/// # </weight>
		#[weight = T::WeightInfo::set_validator_count()]
		fn scale_validator_count(origin, factor: Percent) {
			ensure_root(origin)?;
			ValidatorCount::mutate(|n| *n += factor * *n);
		}

		/// Force there to be no new eras indefinitely.
		///
		/// The dispatch origin must be Root.
		///
		/// # <weight>
		/// - No arguments.
		/// - Weight: O(1)
		/// - Write: ForceEra
		/// # </weight>
		#[weight = T::WeightInfo::force_no_eras()]
		fn force_no_eras(origin) {
			ensure_root(origin)?;
			ForceEra::put(Forcing::ForceNone);
		}

		/// Force there to be a new era at the end of the next session. After this, it will be
		/// reset to normal (non-forced) behaviour.
		///
		/// The dispatch origin must be Root.
		///
		/// # <weight>
		/// - No arguments.
		/// - Weight: O(1)
		/// - Write ForceEra
		/// # </weight>
		#[weight = T::WeightInfo::force_new_era()]
		fn force_new_era(origin) {
			ensure_root(origin)?;
			ForceEra::put(Forcing::ForceNew);
		}

		/// Set the validators who cannot be slashed (if any).
		///
		/// The dispatch origin must be Root.
		///
		/// # <weight>
		/// - O(V)
		/// - Write: Invulnerables
		/// # </weight>
		#[weight = T::WeightInfo::set_invulnerables(invulnerables.len() as u32)]
		fn set_invulnerables(origin, invulnerables: Vec<T::AccountId>) {
			ensure_root(origin)?;
			<Invulnerables<T>>::put(invulnerables);
		}

		/// Force a current staker to become completely unstaked, immediately.
		///
		/// The dispatch origin must be Root.
		///
		/// # <weight>
		/// O(S) where S is the number of slashing spans to be removed
		/// Reads: Bonded, Slashing Spans, Account, Locks
		/// Writes: Bonded, Slashing Spans (if S > 0), Ledger, Payee, Validators, Nominators, Account, Locks
		/// Writes Each: SpanSlash * S
		/// # </weight>
		#[weight = T::WeightInfo::force_unstake(*num_slashing_spans)]
		fn force_unstake(origin, stash: T::AccountId, num_slashing_spans: u32) {
			ensure_root(origin)?;

			// remove all staking-related information.
			Self::kill_stash(&stash, num_slashing_spans)?;

			// remove the lock.
			T::Currency::remove_lock(STAKING_ID, &stash);
		}

		/// Force there to be a new era at the end of sessions indefinitely.
		///
		/// The dispatch origin must be Root.
		///
		/// # <weight>
		/// - Weight: O(1)
		/// - Write: ForceEra
		/// # </weight>
		#[weight = T::WeightInfo::force_new_era_always()]
		fn force_new_era_always(origin) {
			ensure_root(origin)?;
			ForceEra::put(Forcing::ForceAlways);
		}

		/// Cancel enactment of a deferred slash.
		///
		/// Can be called by the `T::SlashCancelOrigin`.
		///
		/// Parameters: era and indices of the slashes for that era to kill.
		///
		/// # <weight>
		/// Complexity: O(U + S)
		/// with U unapplied slashes weighted with U=1000
		/// and S is the number of slash indices to be canceled.
		/// - Read: Unapplied Slashes
		/// - Write: Unapplied Slashes
		/// # </weight>
		#[weight = T::WeightInfo::cancel_deferred_slash(slash_indices.len() as u32)]
		fn cancel_deferred_slash(origin, era: EraIndex, slash_indices: Vec<u32>) {
			T::SlashCancelOrigin::ensure_origin(origin)?;

			ensure!(!slash_indices.is_empty(), Error::<T>::EmptyTargets);
			ensure!(is_sorted_and_unique(&slash_indices), Error::<T>::NotSortedAndUnique);

			let mut unapplied = <Self as Store>::UnappliedSlashes::get(&era);
			let last_item = slash_indices[slash_indices.len() - 1];
			ensure!((last_item as usize) < unapplied.len(), Error::<T>::InvalidSlashIndex);

			for (removed, index) in slash_indices.into_iter().enumerate() {
				let index = (index as usize) - removed;
				unapplied.remove(index);
			}

			<Self as Store>::UnappliedSlashes::insert(&era, &unapplied);
		}

		/// Pay out all the stakers behind a single validator for a single era.
		///
		/// - `validator_stash` is the stash account of the validator. Their nominators, up to
		///   `T::MaxNominatorRewardedPerValidator`, will also receive their rewards.
		/// - `era` may be any era between `[current_era - history_depth; current_era]`.
		///
		/// The origin of this call must be _Signed_. Any account can call this function, even if
		/// it is not one of the stakers.
		///
		/// This can only be called when [`EraElectionStatus`] is `Closed`.
		///
		/// # <weight>
		/// - Time complexity: at most O(MaxNominatorRewardedPerValidator).
		/// - Contains a limited number of reads and writes.
		/// -----------
		/// N is the Number of payouts for the validator (including the validator)
		/// Weight:
		/// - Reward Destination Staked: O(N)
		/// - Reward Destination Controller (Creating): O(N)
		/// DB Weight:
		/// - Read: EraElectionStatus, CurrentEra, HistoryDepth, ErasValidatorReward,
		///         ErasStakersClipped, ErasRewardPoints, ErasValidatorPrefs (8 items)
		/// - Read Each: Bonded, Ledger, Payee, Locks, System Account (5 items)
		/// - Write Each: System Account, Locks, Ledger (3 items)
		///
		///   NOTE: weights are assuming that payouts are made to alive stash account (Staked).
		///   Paying even a dead controller is cheaper weight-wise. We don't do any refunds here.
		/// # </weight>
		#[weight = T::WeightInfo::payout_stakers_alive_staked(T::MaxNominatorRewardedPerValidator::get())]
		fn payout_stakers(origin, validator_stash: T::AccountId, era: EraIndex) -> DispatchResult {
			ensure!(Self::era_election_status().is_closed(), Error::<T>::CallNotAllowed);
			ensure_signed(origin)?;
			Self::do_payout_stakers(validator_stash, era)
		}

		/// Rebond a portion of the stash scheduled to be unlocked.
		///
		/// The dispatch origin must be signed by the controller, and it can be only called when
		/// [`EraElectionStatus`] is `Closed`.
		///
		/// # <weight>
		/// - Time complexity: O(L), where L is unlocking chunks
		/// - Bounded by `MAX_UNLOCKING_CHUNKS`.
		/// - Storage changes: Can't increase storage, only decrease it.
		/// ---------------
		/// - DB Weight:
		///     - Reads: EraElectionStatus, Ledger, Locks, [Origin Account]
		///     - Writes: [Origin Account], Locks, Ledger
		/// # </weight>
		#[weight = T::WeightInfo::rebond(MAX_UNLOCKING_CHUNKS as u32)]
		fn rebond(origin, #[compact] value: BalanceOf<T>) -> DispatchResultWithPostInfo {
			ensure!(Self::era_election_status().is_closed(), Error::<T>::CallNotAllowed);
			let controller = ensure_signed(origin)?;
			let ledger = Self::ledger(&controller).ok_or(Error::<T>::NotController)?;
			ensure!(!ledger.unlocking.is_empty(), Error::<T>::NoUnlockChunk);

			let ledger = ledger.rebond(value);
			// last check: the new active amount of ledger must be more than ED.
			ensure!(ledger.active >= T::Currency::minimum_balance(), Error::<T>::InsufficientValue);

			Self::update_ledger(&controller, &ledger);
			Ok(Some(
				35 * WEIGHT_PER_MICROS
				+ 50 * WEIGHT_PER_NANOS * (ledger.unlocking.len() as Weight)
				+ T::DbWeight::get().reads_writes(3, 2)
			).into())
		}

		/// Set `HistoryDepth` value. This function will delete any history information
		/// when `HistoryDepth` is reduced.
		///
		/// Parameters:
		/// - `new_history_depth`: The new history depth you would like to set.
		/// - `era_items_deleted`: The number of items that will be deleted by this dispatch.
		///    This should report all the storage items that will be deleted by clearing old
		///    era history. Needed to report an accurate weight for the dispatch. Trusted by
		///    `Root` to report an accurate number.
		///
		/// Origin must be root.
		///
		/// # <weight>
		/// - E: Number of history depths removed, i.e. 10 -> 7 = 3
		/// - Weight: O(E)
		/// - DB Weight:
		///     - Reads: Current Era, History Depth
		///     - Writes: History Depth
		///     - Clear Prefix Each: Era Stakers, EraStakersClipped, ErasValidatorPrefs
		///     - Writes Each: ErasValidatorReward, ErasRewardPoints, ErasTotalStake, ErasStartSessionIndex
		/// # </weight>
		#[weight = T::WeightInfo::set_history_depth(*_era_items_deleted)]
		fn set_history_depth(origin,
			#[compact] new_history_depth: EraIndex,
			#[compact] _era_items_deleted: u32,
		) {
			ensure_root(origin)?;
			if let Some(current_era) = Self::current_era() {
				HistoryDepth::mutate(|history_depth| {
					let last_kept = current_era.checked_sub(*history_depth).unwrap_or(0);
					let new_last_kept = current_era.checked_sub(new_history_depth).unwrap_or(0);
					for era_index in last_kept..new_last_kept {
						Self::clear_era_information(era_index);
					}
					*history_depth = new_history_depth
				})
			}
		}

		/// Remove all data structure concerning a staker/stash once its balance is at the minimum.
		/// This is essentially equivalent to `withdraw_unbonded` except it can be called by anyone
		/// and the target `stash` must have no funds left beyond the ED.
		///
		/// This can be called from any origin.
		///
		/// - `stash`: The stash account to reap. Its balance must be zero.
		///
		/// # <weight>
		/// Complexity: O(S) where S is the number of slashing spans on the account.
		/// DB Weight:
		/// - Reads: Stash Account, Bonded, Slashing Spans, Locks
		/// - Writes: Bonded, Slashing Spans (if S > 0), Ledger, Payee, Validators, Nominators, Stash Account, Locks
		/// - Writes Each: SpanSlash * S
		/// # </weight>
		#[weight = T::WeightInfo::reap_stash(*num_slashing_spans)]
		fn reap_stash(_origin, stash: T::AccountId, num_slashing_spans: u32) {
			let at_minimum = T::Currency::total_balance(&stash) == T::Currency::minimum_balance();
			ensure!(at_minimum, Error::<T>::FundedTarget);
			Self::kill_stash(&stash, num_slashing_spans)?;
			T::Currency::remove_lock(STAKING_ID, &stash);
		}

		/// Submit an election result to the chain. If the solution:
		///
		/// 1. is valid.
		/// 2. has a better score than a potentially existing solution on chain.
		///
		/// then, it will be _put_ on chain.
		///
		/// A solution consists of two pieces of data:
		///
		/// 1. `winners`: a flat vector of all the winners of the round.
		/// 2. `assignments`: the compact version of an assignment vector that encodes the edge
		///    weights.
		///
		/// Both of which may be computed using _phragmen_, or any other algorithm.
		///
		/// Additionally, the submitter must provide:
		///
		/// - The `score` that they claim their solution has.
		///
		/// Both validators and nominators will be represented by indices in the solution. The
		/// indices should respect the corresponding types ([`ValidatorIndex`] and
		/// [`NominatorIndex`]). Moreover, they should be valid when used to index into
		/// [`SnapshotValidators`] and [`SnapshotNominators`]. Any invalid index will cause the
		/// solution to be rejected. These two storage items are set during the election window and
		/// may be used to determine the indices.
		///
		/// A solution is valid if:
		///
		/// 0. It is submitted when [`EraElectionStatus`] is `Open`.
		/// 1. Its claimed score is equal to the score computed on-chain.
		/// 2. Presents the correct number of winners.
		/// 3. All indexes must be value according to the snapshot vectors. All edge values must
		///    also be correct and should not overflow the granularity of the ratio type (i.e. 256
		///    or billion).
		/// 4. For each edge, all targets are actually nominated by the voter.
		/// 5. Has correct self-votes.
		///
		/// A solutions score is consisted of 3 parameters:
		///
		/// 1. `min { support.total }` for each support of a winner. This value should be maximized.
		/// 2. `sum { support.total }` for each support of a winner. This value should be minimized.
		/// 3. `sum { support.total^2 }` for each support of a winner. This value should be
		///    minimized (to ensure less variance)
		///
		/// # <weight>
		/// The transaction is assumed to be the longest path, a better solution.
		///   - Initial solution is almost the same.
		///   - Worse solution is retraced in pre-dispatch-checks which sets its own weight.
		/// # </weight>
		#[weight = T::WeightInfo::submit_solution_better(
			size.validators.into(),
			size.nominators.into(),
			compact.voter_count() as u32,
			winners.len() as u32,
		)]
		pub fn submit_election_solution(
			origin,
			winners: Vec<ValidatorIndex>,
			compact: CompactAssignments,
			score: ElectionScore,
			era: EraIndex,
			size: ElectionSize,
		) -> DispatchResultWithPostInfo {
			let _who = ensure_signed(origin)?;
			Self::check_and_replace_solution(
				winners,
				compact,
				ElectionCompute::Signed,
				score,
				era,
				size,
			)
		}

		/// Unsigned version of `submit_election_solution`.
		///
		/// Note that this must pass the [`ValidateUnsigned`] check which only allows transactions
		/// from the local node to be included. In other words, only the block author can include a
		/// transaction in the block.
		///
		/// # <weight>
		/// See [`submit_election_solution`].
		/// # </weight>
		#[weight = T::WeightInfo::submit_solution_better(
			size.validators.into(),
			size.nominators.into(),
			compact.voter_count() as u32,
			winners.len() as u32,
		)]
		pub fn submit_election_solution_unsigned(
			origin,
			winners: Vec<ValidatorIndex>,
			compact: CompactAssignments,
			score: ElectionScore,
			era: EraIndex,
			size: ElectionSize,
		) -> DispatchResultWithPostInfo {
			ensure_none(origin)?;
			let adjustments = Self::check_and_replace_solution(
				winners,
				compact,
				ElectionCompute::Unsigned,
				score,
				era,
				size,
			).expect(
				"An unsigned solution can only be submitted by validators; A validator should \
				always produce correct solutions, else this block should not be imported, thus \
				effectively depriving the validators from their authoring reward. Hence, this panic
				is expected."
			);

			Ok(adjustments)
		}

		/// Remove the given nominations from the calling validator.
		///
		/// Effects will be felt at the beginning of the next era.
		///
		/// The dispatch origin for this call must be _Signed_ by the controller, not the stash.
		/// And, it can be only called when [`EraElectionStatus`] is `Closed`. The controller
		/// account should represent a validator.
		///
		/// - `who`: A list of nominator stash accounts who are nominating this validator which
		///   should no longer be nominating this validator.
		///
		/// Note: Making this call only makes sense if you first set the validator preferences to
		/// block any further nominations.
		#[weight = T::WeightInfo::kick(who.len() as u32)]
		pub fn kick(origin, who: Vec<<T::Lookup as StaticLookup>::Source>) -> DispatchResult {
			let controller = ensure_signed(origin)?;
			ensure!(Self::era_election_status().is_closed(), Error::<T>::CallNotAllowed);
			let ledger = Self::ledger(&controller).ok_or(Error::<T>::NotController)?;
			let stash = &ledger.stash;

			for nom_stash in who.into_iter()
				.map(T::Lookup::lookup)
				.collect::<Result<Vec<T::AccountId>, _>>()?
				.into_iter()
			{
				Nominators::<T>::mutate(&nom_stash, |maybe_nom| if let Some(ref mut nom) = maybe_nom {
					if let Some(pos) = nom.targets.iter().position(|v| v == stash) {
						nom.targets.swap_remove(pos);
						Self::deposit_event(RawEvent::Kicked(nom_stash.clone(), stash.clone()));
					}
				});
			}

			Ok(())
		}
	}
}

impl<T: Config> Module<T> {
	/// The total balance that can be slashed from a stash account as of right now.
	pub fn slashable_balance_of(stash: &T::AccountId) -> BalanceOf<T> {
		// Weight note: consider making the stake accessible through stash.
		Self::bonded(stash).and_then(Self::ledger).map(|l| l.active).unwrap_or_default()
	}

	/// Internal impl of [`Self::slashable_balance_of`] that returns [`VoteWeight`].
	pub fn slashable_balance_of_vote_weight(
		stash: &T::AccountId,
		issuance: BalanceOf<T>,
	) -> VoteWeight {
		T::CurrencyToVote::to_vote(Self::slashable_balance_of(stash), issuance)
	}

	/// Returns a closure around `slashable_balance_of_vote_weight` that can be passed around.
	///
	/// This prevents call sites from repeatedly requesting `total_issuance` from backend. But it is
	/// important to be only used while the total issuance is not changing.
	pub fn slashable_balance_of_fn() -> Box<dyn Fn(&T::AccountId) -> VoteWeight> {
		// NOTE: changing this to unboxed `impl Fn(..)` return type and the module will still
		// compile, while some types in mock fail to resolve.
		let issuance = T::Currency::total_issuance();
		Box::new(move |who: &T::AccountId| -> VoteWeight {
			Self::slashable_balance_of_vote_weight(who, issuance)
		})
	}

	/// Dump the list of validators and nominators into vectors and keep them on-chain.
	///
	/// This data is used to efficiently evaluate election results. returns `true` if the operation
	/// is successful.
	pub fn create_stakers_snapshot() -> (bool, Weight) {
		let mut consumed_weight = 0;
		let mut add_db_reads_writes = |reads, writes| {
			consumed_weight += T::DbWeight::get().reads_writes(reads, writes);
		};
		let validators = <Validators<T>>::iter().map(|(v, _)| v).collect::<Vec<_>>();
		let mut nominators = <Nominators<T>>::iter().map(|(n, _)| n).collect::<Vec<_>>();

		let num_validators = validators.len();
		let num_nominators = nominators.len();
		add_db_reads_writes((num_validators + num_nominators) as Weight, 0);

		if
			num_validators > MAX_VALIDATORS ||
			num_nominators.saturating_add(num_validators) > MAX_NOMINATORS
		{
			log!(
				warn,
				"Snapshot size too big [{} <> {}][{} <> {}].",
				num_validators,
				MAX_VALIDATORS,
				num_nominators,
				MAX_NOMINATORS,
			);
			(false, consumed_weight)
		} else {
			// all validators nominate themselves;
			nominators.extend(validators.clone());

			<SnapshotValidators<T>>::put(validators);
			<SnapshotNominators<T>>::put(nominators);
			add_db_reads_writes(0, 2);
			(true, consumed_weight)
		}
	}

	/// Clears both snapshots of stakers.
	fn kill_stakers_snapshot() {
		<SnapshotValidators<T>>::kill();
		<SnapshotNominators<T>>::kill();
	}

	fn do_payout_stakers(validator_stash: T::AccountId, era: EraIndex) -> DispatchResult {
		// Validate input data
		let current_era = CurrentEra::get().ok_or(Error::<T>::InvalidEraToReward)?;
		ensure!(era <= current_era, Error::<T>::InvalidEraToReward);
		let history_depth = Self::history_depth();
		ensure!(era >= current_era.saturating_sub(history_depth), Error::<T>::InvalidEraToReward);

		// Note: if era has no reward to be claimed, era may be future. better not to update
		// `ledger.claimed_rewards` in this case.
		let era_payout = <ErasValidatorReward<T>>::get(&era)
			.ok_or_else(|| Error::<T>::InvalidEraToReward)?;

		let controller = Self::bonded(&validator_stash).ok_or(Error::<T>::NotStash)?;
		let mut ledger = <Ledger<T>>::get(&controller).ok_or_else(|| Error::<T>::NotController)?;

		ledger.claimed_rewards.retain(|&x| x >= current_era.saturating_sub(history_depth));
		match ledger.claimed_rewards.binary_search(&era) {
			Ok(_) => Err(Error::<T>::AlreadyClaimed)?,
			Err(pos) => ledger.claimed_rewards.insert(pos, era),
		}

		let exposure = <ErasStakersClipped<T>>::get(&era, &ledger.stash);

		/* Input data seems good, no errors allowed after this point */

		<Ledger<T>>::insert(&controller, &ledger);

		// Get Era reward points. It has TOTAL and INDIVIDUAL
		// Find the fraction of the era reward that belongs to the validator
		// Take that fraction of the eras rewards to split to nominator and validator
		//
		// Then look at the validator, figure out the proportion of their reward
		// which goes to them and each of their nominators.

		let era_reward_points = <ErasRewardPoints<T>>::get(&era);
		let total_reward_points = era_reward_points.total;
		let validator_reward_points = era_reward_points.individual.get(&ledger.stash)
			.map(|points| *points)
			.unwrap_or_else(|| Zero::zero());

		// Nothing to do if they have no reward points.
		if validator_reward_points.is_zero() { return Ok(())}

		// This is the fraction of the total reward that the validator and the
		// nominators will get.
		let validator_total_reward_part = Perbill::from_rational_approximation(
			validator_reward_points,
			total_reward_points,
		);

		// This is how much validator + nominators are entitled to.
		let validator_total_payout = validator_total_reward_part * era_payout;

		let validator_prefs = Self::eras_validator_prefs(&era, &validator_stash);
		// Validator first gets a cut off the top.
		let validator_commission = validator_prefs.commission;
		let validator_commission_payout = validator_commission * validator_total_payout;

		let validator_leftover_payout = validator_total_payout - validator_commission_payout;
		// Now let's calculate how this is split to the validator.
		let validator_exposure_part = Perbill::from_rational_approximation(
			exposure.own,
			exposure.total,
		);
		let validator_staking_payout = validator_exposure_part * validator_leftover_payout;

		// We can now make total validator payout:
		if let Some(imbalance) = Self::make_payout(
			&ledger.stash,
			validator_staking_payout + validator_commission_payout
		) {
			Self::deposit_event(RawEvent::Reward(ledger.stash, imbalance.peek()));
		}

		// Lets now calculate how this is split to the nominators.
		// Reward only the clipped exposures. Note this is not necessarily sorted.
		for nominator in exposure.others.iter() {
			let nominator_exposure_part = Perbill::from_rational_approximation(
				nominator.value,
				exposure.total,
			);

			let nominator_reward: BalanceOf<T> = nominator_exposure_part * validator_leftover_payout;
			// We can now make nominator payout:
			if let Some(imbalance) = Self::make_payout(&nominator.who, nominator_reward) {
				Self::deposit_event(RawEvent::Reward(nominator.who.clone(), imbalance.peek()));
			}
		}

		Ok(())
	}

	/// Update the ledger for a controller.
	///
	/// This will also update the stash lock.
	fn update_ledger(
		controller: &T::AccountId,
		ledger: &StakingLedger<T::AccountId, BalanceOf<T>>
	) {
		T::Currency::set_lock(
			STAKING_ID,
			&ledger.stash,
			ledger.total,
			WithdrawReasons::all(),
		);
		<Ledger<T>>::insert(controller, ledger);
	}

	/// Chill a stash account.
	fn chill_stash(stash: &T::AccountId) {
		<Validators<T>>::remove(stash);
		<Nominators<T>>::remove(stash);
	}

	/// Actually make a payment to a staker. This uses the currency's reward function
	/// to pay the right payee for the given staker account.
	fn make_payout(stash: &T::AccountId, amount: BalanceOf<T>) -> Option<PositiveImbalanceOf<T>> {
		let dest = Self::payee(stash);
		match dest {
			RewardDestination::Controller => Self::bonded(stash)
				.and_then(|controller|
					Some(T::Currency::deposit_creating(&controller, amount))
				),
			RewardDestination::Stash =>
				T::Currency::deposit_into_existing(stash, amount).ok(),
			RewardDestination::Staked => Self::bonded(stash)
				.and_then(|c| Self::ledger(&c).map(|l| (c, l)))
				.and_then(|(controller, mut l)| {
					l.active += amount;
					l.total += amount;
					let r = T::Currency::deposit_into_existing(stash, amount).ok();
					Self::update_ledger(&controller, &l);
					r
				}),
			RewardDestination::Account(dest_account) => {
				Some(T::Currency::deposit_creating(&dest_account, amount))
			},
			RewardDestination::None => None,
		}
	}

	/// Plan a new session potentially trigger a new era.
	fn new_session(session_index: SessionIndex) -> Option<Vec<T::AccountId>> {
		if let Some(current_era) = Self::current_era() {
			// Initial era has been set.

			let current_era_start_session_index = Self::eras_start_session_index(current_era)
				.unwrap_or_else(|| {
					frame_support::print("Error: start_session_index must be set for current_era");
					0
				});

			let era_length = session_index.checked_sub(current_era_start_session_index)
				.unwrap_or(0); // Must never happen.

			match ForceEra::get() {
				Forcing::ForceNew => ForceEra::kill(),
				Forcing::ForceAlways => (),
				Forcing::NotForcing if era_length >= T::SessionsPerEra::get() => (),
				_ => {
					// Either `ForceNone`, or `NotForcing && era_length < T::SessionsPerEra::get()`.
					if era_length + 1 == T::SessionsPerEra::get() {
						IsCurrentSessionFinal::put(true);
					} else if era_length >= T::SessionsPerEra::get() {
						// Should only happen when we are ready to trigger an era but we have ForceNone,
						// otherwise previous arm would short circuit.
						Self::close_election_window();
					}
					return None
				},
			}

			// new era.
			Self::new_era(session_index)
		} else {
			// Set initial era
			Self::new_era(session_index)
		}
	}

	/// Basic and cheap checks that we perform in validate unsigned, and in the execution.
	///
	/// State reads: ElectionState, CurrentEr, QueuedScore.
	///
	/// This function does weight refund in case of errors, which is based upon the fact that it is
	/// called at the very beginning of the call site's function.
	pub fn pre_dispatch_checks(score: ElectionScore, era: EraIndex) -> DispatchResultWithPostInfo {
		// discard solutions that are not in-time
		// check window open
		ensure!(
			Self::era_election_status().is_open(),
			Error::<T>::OffchainElectionEarlySubmission.with_weight(T::DbWeight::get().reads(1)),
		);

		// check current era.
		if let Some(current_era) = Self::current_era() {
			ensure!(
				current_era == era,
				Error::<T>::OffchainElectionEarlySubmission.with_weight(T::DbWeight::get().reads(2)),
			)
		}

		// assume the given score is valid. Is it better than what we have on-chain, if we have any?
		if let Some(queued_score) = Self::queued_score() {
			ensure!(
				is_score_better(score, queued_score, T::MinSolutionScoreBump::get()),
				Error::<T>::OffchainElectionWeakSubmission.with_weight(T::DbWeight::get().reads(3)),
			)
		}

		Ok(None.into())
	}

	/// Checks a given solution and if correct and improved, writes it on chain as the queued result
	/// of the next round. This may be called by both a signed and an unsigned transaction.
	pub fn check_and_replace_solution(
		winners: Vec<ValidatorIndex>,
		compact_assignments: CompactAssignments,
		compute: ElectionCompute,
		claimed_score: ElectionScore,
		era: EraIndex,
		election_size: ElectionSize,
	) -> DispatchResultWithPostInfo {
		// Do the basic checks. era, claimed score and window open.
		let _ = Self::pre_dispatch_checks(claimed_score, era)?;

		// before we read any further state, we check that the unique targets in compact is same as
		// compact. is a all in-memory check and easy to do. Moreover, it ensures that the solution
		// is not full of bogus edges that can cause lots of reads to SlashingSpans. Thus, we can
		// assume that the storage access of this function is always O(|winners|), not
		// O(|compact.edge_count()|).
		ensure!(
			compact_assignments.unique_targets().len() == winners.len(),
			Error::<T>::OffchainElectionBogusWinnerCount,
		);

		// Check that the number of presented winners is sane. Most often we have more candidates
		// than we need. Then it should be `Self::validator_count()`. Else it should be all the
		// candidates.
		let snapshot_validators_length = <SnapshotValidators<T>>::decode_len()
			.map(|l| l as u32)
			.ok_or_else(|| Error::<T>::SnapshotUnavailable)?;

		// size of the solution must be correct.
		ensure!(
			snapshot_validators_length == u32::from(election_size.validators),
			Error::<T>::OffchainElectionBogusElectionSize,
		);

		// check the winner length only here and when we know the length of the snapshot validators
		// length.
		let desired_winners = Self::validator_count().min(snapshot_validators_length);
		ensure!(winners.len() as u32 == desired_winners, Error::<T>::OffchainElectionBogusWinnerCount);

		let snapshot_nominators_len = <SnapshotNominators<T>>::decode_len()
			.map(|l| l as u32)
			.ok_or_else(|| Error::<T>::SnapshotUnavailable)?;

		// rest of the size of the solution must be correct.
		ensure!(
			snapshot_nominators_len == election_size.nominators,
			Error::<T>::OffchainElectionBogusElectionSize,
		);

		// decode snapshot validators.
		let snapshot_validators = Self::snapshot_validators()
			.ok_or(Error::<T>::SnapshotUnavailable)?;

		// check if all winners were legit; this is rather cheap. Replace with accountId.
		let winners = winners.into_iter().map(|widx| {
			// NOTE: at the moment, since staking is explicitly blocking any offence until election
			// is closed, we don't check here if the account id at `snapshot_validators[widx]` is
			// actually a validator. If this ever changes, this loop needs to also check this.
			snapshot_validators.get(widx as usize).cloned().ok_or(Error::<T>::OffchainElectionBogusWinner)
		}).collect::<Result<Vec<T::AccountId>, Error<T>>>()?;

		// decode the rest of the snapshot.
		let snapshot_nominators = Self::snapshot_nominators()
			.ok_or(Error::<T>::SnapshotUnavailable)?;

		// helpers
		let nominator_at = |i: NominatorIndex| -> Option<T::AccountId> {
			snapshot_nominators.get(i as usize).cloned()
		};
		let validator_at = |i: ValidatorIndex| -> Option<T::AccountId> {
			snapshot_validators.get(i as usize).cloned()
		};

		// un-compact.
		let assignments = compact_assignments.into_assignment(
			nominator_at,
			validator_at,
		).map_err(|e| {
			// log the error since it is not propagated into the runtime error.
			log!(warn, "un-compacting solution failed due to {:?}", e);
			Error::<T>::OffchainElectionBogusCompact
		})?;

		// check all nominators actually including the claimed vote. Also check correct self votes.
		// Note that we assume all validators and nominators in `assignments` are properly bonded,
		// because they are coming from the snapshot via a given index.
		for Assignment { who, distribution } in assignments.iter() {
			let is_validator = <Validators<T>>::contains_key(&who);
			let maybe_nomination = Self::nominators(&who);

			if !(maybe_nomination.is_some() ^ is_validator) {
				// all of the indices must map to either a validator or a nominator. If this is ever
				// not the case, then the locking system of staking is most likely faulty, or we
				// have bigger problems.
				log!(error, "detected an error in the staking locking and snapshot.");
				// abort.
				return Err(Error::<T>::OffchainElectionBogusNominator.into());
			}

			if !is_validator {
				// a normal vote
				let nomination = maybe_nomination.expect(
					"exactly one of `maybe_validator` and `maybe_nomination.is_some` is true. \
					is_validator is false; maybe_nomination is some; qed"
				);

				// NOTE: we don't really have to check here if the sum of all edges are the
				// nominator correct. Un-compacting assures this by definition.

				for (t, _) in distribution {
					// each target in the provided distribution must be actually nominated by the
					// nominator after the last non-zero slash.
					if nomination.targets.iter().find(|&tt| tt == t).is_none() {
						return Err(Error::<T>::OffchainElectionBogusNomination.into());
					}

					if <Self as Store>::SlashingSpans::get(&t).map_or(
						false,
						|spans| nomination.submitted_in < spans.last_nonzero_slash(),
					) {
						return Err(Error::<T>::OffchainElectionSlashedNomination.into());
					}
				}
			} else {
				// a self vote
				ensure!(distribution.len() == 1, Error::<T>::OffchainElectionBogusSelfVote);
				ensure!(distribution[0].0 == *who, Error::<T>::OffchainElectionBogusSelfVote);
				// defensive only. A compact assignment of length one does NOT encode the weight and
				// it is always created to be 100%.
				ensure!(
					distribution[0].1 == OffchainAccuracy::one(),
					Error::<T>::OffchainElectionBogusSelfVote,
				);
			}
		}

		// convert into staked assignments.
		let staked_assignments = sp_npos_elections::assignment_ratio_to_staked(
			assignments,
			Self::slashable_balance_of_fn(),
		);

		// build the support map thereof in order to evaluate.
		let supports = to_supports(&winners, &staked_assignments)
			.map_err(|_| Error::<T>::OffchainElectionBogusEdge)?;

		// Check if the score is the same as the claimed one.
		let submitted_score = (&supports).evaluate();
		ensure!(submitted_score == claimed_score, Error::<T>::OffchainElectionBogusScore);

		// At last, alles Ok. Exposures and store the result.
		let exposures = Self::collect_exposures(supports);
		log!(
			info,
			"A better solution (with compute {:?} and score {:?}) has been validated and stored \
			 on chain.",
			compute,
			submitted_score,
		);

		// write new results.
		<QueuedElected<T>>::put(ElectionResult {
			elected_stashes: winners,
			exposures,
			compute,
		});
		QueuedScore::put(submitted_score);

		// emit event.
		Self::deposit_event(RawEvent::SolutionStored(compute));

		Ok(None.into())
	}

	/// Start a session potentially starting an era.
	fn start_session(start_session: SessionIndex) {
		let next_active_era = Self::active_era().map(|e| e.index + 1).unwrap_or(0);
		// This is only `Some` when current era has already progressed to the next era, while the
		// active era is one behind (i.e. in the *last session of the active era*, or *first session
		// of the new current era*, depending on how you look at it).
		if let Some(next_active_era_start_session_index) =
			Self::eras_start_session_index(next_active_era)
		{
			if next_active_era_start_session_index == start_session {
				Self::start_era(start_session);
			} else if next_active_era_start_session_index < start_session {
				// This arm should never happen, but better handle it than to stall the staking
				// pallet.
				frame_support::print("Warning: A session appears to have been skipped.");
				Self::start_era(start_session);
			}
		}
	}

	/// End a session potentially ending an era.
	fn end_session(session_index: SessionIndex) {
		if let Some(active_era) = Self::active_era() {
			if let Some(next_active_era_start_session_index) =
				Self::eras_start_session_index(active_era.index + 1)
			{
				if next_active_era_start_session_index == session_index + 1 {
					Self::end_era(active_era, session_index);
				}
			}
		}
	}

	/// * Increment `active_era.index`,
	/// * reset `active_era.start`,
	/// * update `BondedEras` and apply slashes.
	fn start_era(start_session: SessionIndex) {
		let active_era = ActiveEra::mutate(|active_era| {
			let new_index = active_era.as_ref().map(|info| info.index + 1).unwrap_or(0);
			*active_era = Some(ActiveEraInfo {
				index: new_index,
				// Set new active era start in next `on_finalize`. To guarantee usage of `Time`
				start: None,
			});
			new_index
		});

		let bonding_duration = T::BondingDuration::get();

		BondedEras::mutate(|bonded| {
			bonded.push((active_era, start_session));

			if active_era > bonding_duration {
				let first_kept = active_era - bonding_duration;

				// prune out everything that's from before the first-kept index.
				let n_to_prune = bonded.iter()
					.take_while(|&&(era_idx, _)| era_idx < first_kept)
					.count();

				// kill slashing metadata.
				for (pruned_era, _) in bonded.drain(..n_to_prune) {
					slashing::clear_era_metadata::<T>(pruned_era);
				}

				if let Some(&(_, first_session)) = bonded.first() {
					T::SessionInterface::prune_historical_up_to(first_session);
				}
			}
		});

		Self::apply_unapplied_slashes(active_era);
	}

	/// Compute payout for era.
	fn end_era(active_era: ActiveEraInfo, _session_index: SessionIndex) {
		// Note: active_era_start can be None if end era is called during genesis config.
		if let Some(active_era_start) = active_era.start {
			let now_as_millis_u64 = T::UnixTime::now().as_millis().saturated_into::<u64>();

			let era_duration = now_as_millis_u64 - active_era_start;
			let (validator_payout, max_payout) = inflation::compute_total_payout(
				&T::RewardCurve::get(),
				Self::eras_total_stake(&active_era.index),
				T::Currency::total_issuance(),
				// Duration of era; more than u64::MAX is rewarded as u64::MAX.
				era_duration.saturated_into::<u64>(),
			);
			let rest = max_payout.saturating_sub(validator_payout);

			Self::deposit_event(RawEvent::EraPayout(active_era.index, validator_payout, rest));

			// Set ending era reward.
			<ErasValidatorReward<T>>::insert(&active_era.index, validator_payout);
			T::RewardRemainder::on_unbalanced(T::Currency::issue(rest));
		}
	}

	/// Plan a new era. Return the potential new staking set.
	fn new_era(start_session_index: SessionIndex) -> Option<Vec<T::AccountId>> {
		// Increment or set current era.
		let current_era = CurrentEra::mutate(|s| {
			*s = Some(s.map(|s| s + 1).unwrap_or(0));
			s.unwrap()
		});
		ErasStartSessionIndex::insert(&current_era, &start_session_index);

		// Clean old era information.
		if let Some(old_era) = current_era.checked_sub(Self::history_depth() + 1) {
			Self::clear_era_information(old_era);
		}

		// Set staking information for new era.
		let maybe_new_validators = Self::select_and_update_validators(current_era);
		// TWO_PHASE_NOTE: use this later on.
		let _unused_new_validators = Self::enact_election(current_era);

		maybe_new_validators
	}

	/// Remove all the storage items associated with the election.
	fn close_election_window() {
		// Close window.
		<EraElectionStatus<T>>::put(ElectionStatus::Closed);
		// Kill snapshots.
		Self::kill_stakers_snapshot();
		// Don't track final session.
		IsCurrentSessionFinal::put(false);
	}

	/// Select the new validator set at the end of the era.
	///
	/// Runs [`try_do_phragmen`] and updates the following storage items:
	/// - [`EraElectionStatus`]: with `None`.
	/// - [`ErasStakers`]: with the new staker set.
	/// - [`ErasStakersClipped`].
	/// - [`ErasValidatorPrefs`].
	/// - [`ErasTotalStake`]: with the new total stake.
	/// - [`SnapshotValidators`] and [`SnapshotNominators`] are both removed.
	///
	/// Internally, [`QueuedElected`], snapshots and [`QueuedScore`] are also consumed.
	///
	/// If the election has been successful, It passes the new set upwards.
	///
	/// This should only be called at the end of an era.
	fn select_and_update_validators(current_era: EraIndex) -> Option<Vec<T::AccountId>> {
		if let Some(ElectionResult::<T::AccountId, BalanceOf<T>> {
			elected_stashes,
			exposures,
			compute,
		}) = Self::try_do_election() {
			// Totally close the election round and data.
			Self::close_election_window();

			// Populate Stakers and write slot stake.
			let mut total_stake: BalanceOf<T> = Zero::zero();
			exposures.into_iter().for_each(|(stash, exposure)| {
				total_stake = total_stake.saturating_add(exposure.total);
				<ErasStakers<T>>::insert(current_era, &stash, &exposure);

				let mut exposure_clipped = exposure;
				let clipped_max_len = T::MaxNominatorRewardedPerValidator::get() as usize;
				if exposure_clipped.others.len() > clipped_max_len {
					exposure_clipped.others.sort_by(|a, b| a.value.cmp(&b.value).reverse());
					exposure_clipped.others.truncate(clipped_max_len);
				}
				<ErasStakersClipped<T>>::insert(&current_era, &stash, exposure_clipped);
			});

			// Insert current era staking information
			<ErasTotalStake<T>>::insert(&current_era, total_stake);

			// collect the pref of all winners
			for stash in &elected_stashes {
				let pref = Self::validators(stash);
				<ErasValidatorPrefs<T>>::insert(&current_era, stash, pref);
			}

			// emit event
			Self::deposit_event(RawEvent::StakingElection(compute));

			log!(
				info,
				"new validator set of size {:?} has been elected via {:?} for staring era {:?}",
				elected_stashes.len(),
				compute,
				current_era,
			);

			Some(elected_stashes)
		} else {
			None
		}
	}

	/// Select a new validator set from the assembled stakers and their role preferences. It tries
	/// first to peek into [`QueuedElected`]. Otherwise, it runs a new on-chain phragmen election.
	///
	/// If [`QueuedElected`] and [`QueuedScore`] exists, they are both removed. No further storage
	/// is updated.
	fn try_do_election() -> Option<ElectionResult<T::AccountId, BalanceOf<T>>> {
		// an election result from either a stored submission or locally executed one.
		let next_result = <QueuedElected<T>>::take().or_else(||
			Self::do_on_chain_phragmen()
		);

		// either way, kill this. We remove it here to make sure it always has the exact same
		// lifetime as `QueuedElected`.
		QueuedScore::kill();

		next_result
	}

	/// Execute election and return the new results. The edge weights are processed into support
	/// values.
	///
	/// This is basically a wrapper around [`Self::do_phragmen`] which translates
	/// `PrimitiveElectionResult` into `ElectionResult`.
	///
	/// No storage item is updated.
	pub fn do_on_chain_phragmen() -> Option<ElectionResult<T::AccountId, BalanceOf<T>>> {
		if let Some(phragmen_result) = Self::do_phragmen::<ChainAccuracy>(0) {
			let elected_stashes = phragmen_result.winners.iter()
				.map(|(s, _)| s.clone())
				.collect::<Vec<T::AccountId>>();
			let assignments = phragmen_result.assignments;

			let staked_assignments = sp_npos_elections::assignment_ratio_to_staked(
				assignments,
				Self::slashable_balance_of_fn(),
			);

			let supports = to_supports(
				&elected_stashes,
				&staked_assignments,
			)
			.map_err(|_|
				log!(
					error,
					"on-chain phragmen is failing due to a problem in the result. This must be a bug."
				)
			)
			.ok()?;

			// collect exposures
			let exposures = Self::collect_exposures(supports);

			// In order to keep the property required by `on_session_ending` that we must return the
			// new validator set even if it's the same as the old, as long as any underlying
			// economic conditions have changed, we don't attempt to do any optimization where we
			// compare against the prior set.
			Some(ElectionResult::<T::AccountId, BalanceOf<T>> {
				elected_stashes,
				exposures,
				compute: ElectionCompute::OnChain,
			})
		} else {
			// There were not enough candidates for even our minimal level of functionality. This is
			// bad. We should probably disable all functionality except for block production and let
			// the chain keep producing blocks until we can decide on a sufficiently substantial
			// set. TODO: #2494
			None
		}
	}

	/// Execute phragmen election and return the new results. No post-processing is applied and the
	/// raw edge weights are returned.
	///
	/// Self votes are added and nominations before the most recent slashing span are ignored.
	///
	/// No storage item is updated.
	pub fn do_phragmen<Accuracy: PerThing128>(
		iterations: usize,
	) -> Option<PrimitiveElectionResult<T::AccountId, Accuracy>> {
		let weight_of = Self::slashable_balance_of_fn();
		let mut all_nominators: Vec<(T::AccountId, VoteWeight, Vec<T::AccountId>)> = Vec::new();
		let mut all_validators = Vec::new();
		for (validator, _) in <Validators<T>>::iter() {
			// append self vote
			let self_vote = (validator.clone(), weight_of(&validator), vec![validator.clone()]);
			all_nominators.push(self_vote);
			all_validators.push(validator);
		}

		let nominator_votes = <Nominators<T>>::iter().map(|(nominator, nominations)| {
			let Nominations { submitted_in, mut targets, suppressed: _ } = nominations;

			// Filter out nomination targets which were nominated before the most recent
			// slashing span.
			targets.retain(|stash| {
				<Self as Store>::SlashingSpans::get(&stash).map_or(
					true,
					|spans| submitted_in >= spans.last_nonzero_slash(),
				)
			});

			(nominator, targets)
		});
		all_nominators.extend(nominator_votes.map(|(n, ns)| {
			let s = weight_of(&n);
			(n, s, ns)
		}));

		if all_validators.len() < Self::minimum_validator_count().max(1) as usize {
			// If we don't have enough candidates, nothing to do.
			log!(
				warn,
				"chain does not have enough staking candidates to operate. Era {:?}.",
				Self::current_era()
			);
			None
		} else {
			seq_phragmen::<_, Accuracy>(
				Self::validator_count() as usize,
				all_validators,
				all_nominators,
				Some((iterations, 0)), // exactly run `iterations` rounds.
			)
			.map_err(|err| log!(error, "Call to seq-phragmen failed due to {:?}", err))
			.ok()
		}
	}

	/// Consume a set of [`Supports`] from [`sp_npos_elections`] and collect them into a
	/// [`Exposure`].
	fn collect_exposures(
		supports: Supports<T::AccountId>,
	) -> Vec<(T::AccountId, Exposure<T::AccountId, BalanceOf<T>>)> {
		let total_issuance = T::Currency::total_issuance();
		let to_currency = |e: ExtendedBalance| T::CurrencyToVote::to_currency(e, total_issuance);

		supports.into_iter().map(|(validator, support)| {
			// build `struct exposure` from `support`
			let mut others = Vec::with_capacity(support.voters.len());
			let mut own: BalanceOf<T> = Zero::zero();
			let mut total: BalanceOf<T> = Zero::zero();
			support.voters
				.into_iter()
				.map(|(nominator, weight)| (nominator, to_currency(weight)))
				.for_each(|(nominator, stake)| {
					if nominator == validator {
						own = own.saturating_add(stake);
					} else {
						others.push(IndividualExposure { who: nominator, value: stake });
					}
					total = total.saturating_add(stake);
				});

			let exposure = Exposure {
				own,
				others,
				total,
			};

			(validator, exposure)
		}).collect::<Vec<(T::AccountId, Exposure<_, _>)>>()
	}

	/// Process the output of the election.
	///
	/// This ensures enough validators have been elected, converts all supports to exposures and
	/// writes them to the associated storage.
	///
	/// Returns `Err(())` if less than [`MinimumValidatorCount`] validators have been elected, `Ok`
	/// otherwise.
	// TWO_PHASE_NOTE: remove the dead code.
	#[allow(dead_code)]
	pub fn process_election(
		flat_supports: sp_npos_elections::Supports<T::AccountId>,
		current_era: EraIndex,
	) -> Result<Vec<T::AccountId>, ()> {
		let exposures = Self::collect_exposures(flat_supports);
		let elected_stashes = exposures.iter().cloned().map(|(x, _)| x).collect::<Vec<_>>();

		if (elected_stashes.len() as u32) <= Self::minimum_validator_count() {
			log!(
				warn,
				"chain does not have enough staking candidates to operate for era {:?}",
				current_era,
			);
			return Err(());
		}

		// Populate Stakers and write slot stake.
		let mut total_stake: BalanceOf<T> = Zero::zero();
		exposures.into_iter().for_each(|(stash, exposure)| {
			total_stake = total_stake.saturating_add(exposure.total);
			<ErasStakers<T>>::insert(current_era, &stash, &exposure);

			let mut exposure_clipped = exposure;
			let clipped_max_len = T::MaxNominatorRewardedPerValidator::get() as usize;
			if exposure_clipped.others.len() > clipped_max_len {
				exposure_clipped.others.sort_by(|a, b| a.value.cmp(&b.value).reverse());
				exposure_clipped.others.truncate(clipped_max_len);
			}
			<ErasStakersClipped<T>>::insert(&current_era, &stash, exposure_clipped);
		});

		// Insert current era staking information
		<ErasTotalStake<T>>::insert(&current_era, total_stake);

		// collect the pref of all winners
		for stash in &elected_stashes {
			let pref = Self::validators(stash);
			<ErasValidatorPrefs<T>>::insert(&current_era, stash, pref);
		}

		// emit event
		// TWO_PHASE_NOTE: remove the inner value.
		Self::deposit_event(RawEvent::StakingElection(ElectionCompute::Signed));

		log!(
			info,
			"new validator set of size {:?} has been processed for era {:?}",
			elected_stashes.len(),
			current_era,
		);

		Ok(elected_stashes)
	}

	/// Enact and process the election using the `ElectionProvider` type.
	///
	/// This will also process the election, as noted in [`process_election`].
	fn enact_election(_current_era: EraIndex) -> Option<Vec<T::AccountId>> {
		let _outcome = T::ElectionProvider::elect().map(|_| ());
		log!(debug, "Experimental election provider outputted {:?}", _outcome);
		// TWO_PHASE_NOTE: This code path shall not return anything for now. Later on, redirect the
		// results to `process_election`.
		None
	}

	/// Remove all associated data of a stash account from the staking system.
	///
	/// Assumes storage is upgraded before calling.
	///
	/// This is called:
	/// - after a `withdraw_unbonded()` call that frees all of a stash's bonded balance.
	/// - through `reap_stash()` if the balance has fallen to zero (through slashing).
	fn kill_stash(stash: &T::AccountId, num_slashing_spans: u32) -> DispatchResult {
		let controller = <Bonded<T>>::get(stash).ok_or(Error::<T>::NotStash)?;

		slashing::clear_stash_metadata::<T>(stash, num_slashing_spans)?;

		<Bonded<T>>::remove(stash);
		<Ledger<T>>::remove(&controller);

		<Payee<T>>::remove(stash);
		<Validators<T>>::remove(stash);
		<Nominators<T>>::remove(stash);

		system::Module::<T>::dec_consumers(stash);

		Ok(())
	}

	/// Clear all era information for given era.
	fn clear_era_information(era_index: EraIndex) {
		<ErasStakers<T>>::remove_prefix(era_index);
		<ErasStakersClipped<T>>::remove_prefix(era_index);
		<ErasValidatorPrefs<T>>::remove_prefix(era_index);
		<ErasValidatorReward<T>>::remove(era_index);
		<ErasRewardPoints<T>>::remove(era_index);
		<ErasTotalStake<T>>::remove(era_index);
		ErasStartSessionIndex::remove(era_index);
	}

	/// Apply previously-unapplied slashes on the beginning of a new era, after a delay.
	fn apply_unapplied_slashes(active_era: EraIndex) {
		let slash_defer_duration = T::SlashDeferDuration::get();
		<Self as Store>::EarliestUnappliedSlash::mutate(|earliest| if let Some(ref mut earliest) = earliest {
			let keep_from = active_era.saturating_sub(slash_defer_duration);
			for era in (*earliest)..keep_from {
				let era_slashes = <Self as Store>::UnappliedSlashes::take(&era);
				for slash in era_slashes {
					slashing::apply_slash::<T>(slash);
				}
			}

			*earliest = (*earliest).max(keep_from)
		})
	}

	/// Add reward points to validators using their stash account ID.
	///
	/// Validators are keyed by stash account ID and must be in the current elected set.
	///
	/// For each element in the iterator the given number of points in u32 is added to the
	/// validator, thus duplicates are handled.
	///
	/// At the end of the era each the total payout will be distributed among validator
	/// relatively to their points.
	///
	/// COMPLEXITY: Complexity is `number_of_validator_to_reward x current_elected_len`.
	/// If you need to reward lots of validator consider using `reward_by_indices`.
	pub fn reward_by_ids(
		validators_points: impl IntoIterator<Item = (T::AccountId, u32)>
	) {
		if let Some(active_era) = Self::active_era() {
			<ErasRewardPoints<T>>::mutate(active_era.index, |era_rewards| {
				for (validator, points) in validators_points.into_iter() {
					*era_rewards.individual.entry(validator).or_default() += points;
					era_rewards.total += points;
				}
			});
		}
	}

	/// Ensures that at the end of the current session there will be a new era.
	fn ensure_new_era() {
		match ForceEra::get() {
			Forcing::ForceAlways | Forcing::ForceNew => (),
			_ => ForceEra::put(Forcing::ForceNew),
		}
	}

	fn will_era_be_forced() -> bool {
		match ForceEra::get() {
			Forcing::ForceAlways | Forcing::ForceNew => true,
			Forcing::ForceNone | Forcing::NotForcing => false,
		}
	}

	#[cfg(feature = "runtime-benchmarks")]
	pub fn add_era_stakers(
		current_era: EraIndex,
		controller: T::AccountId,
		exposure: Exposure<T::AccountId, BalanceOf<T>>,
	) {
		<ErasStakers<T>>::insert(&current_era, &controller, &exposure);
	}

	#[cfg(feature = "runtime-benchmarks")]
	pub fn put_election_status(status: ElectionStatus::<T::BlockNumber>) {
		<EraElectionStatus<T>>::put(status);
	}

	#[cfg(feature = "runtime-benchmarks")]
	pub fn set_slash_reward_fraction(fraction: Perbill) {
		SlashRewardFraction::put(fraction);
	}

	/// Get all of the voters that are eligible for the npos election.
	///
	/// This will use all on-chain nominators, and all the validators will inject a self vote.
	///
	/// ### Slashing
	///
	/// All nominations that have been submitted before the last non-zero slash of the validator are
	/// auto-chilled.
	///
	/// Note that this is VERY expensive. Use with care.
	pub fn get_npos_voters() -> Vec<(T::AccountId, VoteWeight, Vec<T::AccountId>)> {
		let weight_of = Self::slashable_balance_of_fn();
		let mut all_voters = Vec::new();

		for (validator, _) in <Validators<T>>::iter() {
			// append self vote
			let self_vote = (validator.clone(), weight_of(&validator), vec![validator.clone()]);
			all_voters.push(self_vote);
		}

		for (nominator, nominations) in <Nominators<T>>::iter() {
			let Nominations { submitted_in, mut targets, suppressed: _ } = nominations;

			// Filter out nomination targets which were nominated before the most recent
			// slashing span.
			targets.retain(|stash| {
				Self::slashing_spans(&stash)
					.map_or(true, |spans| submitted_in >= spans.last_nonzero_slash())
			});

			let vote_weight = weight_of(&nominator);
			all_voters.push((nominator, vote_weight, targets))
		}

		all_voters
	}

	pub fn get_npos_targets() -> Vec<T::AccountId> {
		<Validators<T>>::iter().map(|(v, _)| v).collect::<Vec<_>>()
	}
}

impl<T: Config> sp_election_providers::ElectionDataProvider<T::AccountId, T::BlockNumber>
	for Module<T>
{
	fn desired_targets() -> u32 {
		Self::validator_count()
	}

	fn voters() -> Vec<(T::AccountId, VoteWeight, Vec<T::AccountId>)> {
		Self::get_npos_voters()
	}

	fn targets() -> Vec<T::AccountId> {
		Self::get_npos_targets()
	}

	fn next_election_prediction(now: T::BlockNumber) -> T::BlockNumber {
		let current_era = Self::current_era().unwrap_or(0);
		let current_session = Self::current_planned_session();
		let current_era_start_session_index =
			Self::eras_start_session_index(current_era).unwrap_or(0);
		let era_length = current_session
			.saturating_sub(current_era_start_session_index)
			.min(T::SessionsPerEra::get());

		let session_length = T::NextNewSession::average_session_length();

		let until_this_session_end = T::NextNewSession::estimate_next_new_session(now)
<<<<<<< HEAD
=======
			.0
>>>>>>> a107e1f0
			.unwrap_or_default()
			.saturating_sub(now);

		let sessions_left: T::BlockNumber = T::SessionsPerEra::get()
			.saturating_sub(era_length)
			// one session is computed in this_session_end.
			.saturating_sub(1)
			.into();

		now.saturating_add(
			until_this_session_end.saturating_add(sessions_left.saturating_mul(session_length)),
		)
	}

	#[cfg(any(feature = "runtime-benchmarks", test))]
	fn put_snapshot(
		voters: Vec<(T::AccountId, VoteWeight, Vec<T::AccountId>)>,
		targets: Vec<T::AccountId>,
	) {
		targets.into_iter().for_each(|v| {
			<Validators<T>>::insert(
				v,
				ValidatorPrefs { commission: Perbill::zero(), blocked: false },
			);
		});

		voters.into_iter().for_each(|(v, _s, t)| {
			<Nominators<T>>::insert(
				v,
				Nominations { targets: t, submitted_in: 0, suppressed: false },
			);
		});
	}
}

/// In this implementation `new_session(session)` must be called before `end_session(session-1)`
/// i.e. the new session must be planned before the ending of the previous session.
///
/// Once the first new_session is planned, all session must start and then end in order, though
/// some session can lag in between the newest session planned and the latest session started.
impl<T: Config> pallet_session::SessionManager<T::AccountId> for Module<T> {
	fn new_session(new_index: SessionIndex) -> Option<Vec<T::AccountId>> {
		log!(
			trace,
			"[{:?}] planning new_session({})",
			<frame_system::Module<T>>::block_number(),
			new_index,
		);
		CurrentPlannedSession::put(new_index);
		Self::new_session(new_index)
	}
	fn start_session(start_index: SessionIndex) {
		log!(
			trace,
			"[{:?}] starting start_session({})",
			<frame_system::Module<T>>::block_number(),
			start_index,
		);
		Self::start_session(start_index)
	}
	fn end_session(end_index: SessionIndex) {
		log!(
			trace,
			"[{:?}] ending end_session({})",
			<frame_system::Module<T>>::block_number(),
			end_index,
		);
		Self::end_session(end_index)
	}
}

impl<T: Config> historical::SessionManager<T::AccountId, Exposure<T::AccountId, BalanceOf<T>>>
	for Module<T>
{
	fn new_session(
		new_index: SessionIndex,
	) -> Option<Vec<(T::AccountId, Exposure<T::AccountId, BalanceOf<T>>)>> {
		<Self as pallet_session::SessionManager<_>>::new_session(new_index).map(|validators| {
			let current_era = Self::current_era()
				// Must be some as a new era has been created.
				.unwrap_or(0);

			validators.into_iter().map(|v| {
				let exposure = Self::eras_stakers(current_era, &v);
				(v, exposure)
			}).collect()
		})
	}
	fn start_session(start_index: SessionIndex) {
		<Self as pallet_session::SessionManager<_>>::start_session(start_index)
	}
	fn end_session(end_index: SessionIndex) {
		<Self as pallet_session::SessionManager<_>>::end_session(end_index)
	}
}

/// Add reward points to block authors:
/// * 20 points to the block producer for producing a (non-uncle) block in the relay chain,
/// * 2 points to the block producer for each reference to a previously unreferenced uncle, and
/// * 1 point to the producer of each referenced uncle block.
impl<T> pallet_authorship::EventHandler<T::AccountId, T::BlockNumber> for Module<T>
where
	T: Config + pallet_authorship::Config + pallet_session::Config,
{
	fn note_author(author: T::AccountId) {
		Self::reward_by_ids(vec![(author, 20)])
	}
	fn note_uncle(author: T::AccountId, _age: T::BlockNumber) {
		Self::reward_by_ids(vec![
			(<pallet_authorship::Module<T>>::author(), 2),
			(author, 1)
		])
	}
}

/// A `Convert` implementation that finds the stash of the given controller account,
/// if any.
pub struct StashOf<T>(sp_std::marker::PhantomData<T>);

impl<T: Config> Convert<T::AccountId, Option<T::AccountId>> for StashOf<T> {
	fn convert(controller: T::AccountId) -> Option<T::AccountId> {
		<Module<T>>::ledger(&controller).map(|l| l.stash)
	}
}

/// A typed conversion from stash account ID to the active exposure of nominators
/// on that account.
///
/// Active exposure is the exposure of the validator set currently validating, i.e. in
/// `active_era`. It can differ from the latest planned exposure in `current_era`.
pub struct ExposureOf<T>(sp_std::marker::PhantomData<T>);

impl<T: Config> Convert<T::AccountId, Option<Exposure<T::AccountId, BalanceOf<T>>>>
	for ExposureOf<T>
{
	fn convert(validator: T::AccountId) -> Option<Exposure<T::AccountId, BalanceOf<T>>> {
		if let Some(active_era) = <Module<T>>::active_era() {
			Some(<Module<T>>::eras_stakers(active_era.index, &validator))
		} else {
			None
		}
	}
}

/// This is intended to be used with `FilterHistoricalOffences`.
impl<T: Config>
	OnOffenceHandler<T::AccountId, pallet_session::historical::IdentificationTuple<T>, Weight>
	for Module<T>
where
	T: pallet_session::Config<ValidatorId = <T as frame_system::Config>::AccountId>,
	T: pallet_session::historical::Config<
		FullIdentification = Exposure<<T as frame_system::Config>::AccountId, BalanceOf<T>>,
		FullIdentificationOf = ExposureOf<T>,
	>,
	T::SessionHandler: pallet_session::SessionHandler<<T as frame_system::Config>::AccountId>,
	T::SessionManager: pallet_session::SessionManager<<T as frame_system::Config>::AccountId>,
	T::ValidatorIdOf: Convert<
		<T as frame_system::Config>::AccountId,
		Option<<T as frame_system::Config>::AccountId>,
	>,
{
	fn on_offence(
		offenders: &[OffenceDetails<
			T::AccountId,
			pallet_session::historical::IdentificationTuple<T>,
		>],
		slash_fraction: &[Perbill],
		slash_session: SessionIndex,
	) -> Result<Weight, ()> {
		if !Self::can_report() {
			return Err(());
		}

		let reward_proportion = SlashRewardFraction::get();
		let mut consumed_weight: Weight = 0;
		let mut add_db_reads_writes = |reads, writes| {
			consumed_weight += T::DbWeight::get().reads_writes(reads, writes);
		};

		let active_era = {
			let active_era = Self::active_era();
			add_db_reads_writes(1, 0);
			if active_era.is_none() {
				// this offence need not be re-submitted.
				return Ok(consumed_weight)
			}
			active_era.expect("value checked not to be `None`; qed").index
		};
		let active_era_start_session_index = Self::eras_start_session_index(active_era)
			.unwrap_or_else(|| {
				frame_support::print("Error: start_session_index must be set for current_era");
				0
			});
		add_db_reads_writes(1, 0);

		let window_start = active_era.saturating_sub(T::BondingDuration::get());

		// fast path for active-era report - most likely.
		// `slash_session` cannot be in a future active era. It must be in `active_era` or before.
		let slash_era = if slash_session >= active_era_start_session_index {
			active_era
		} else {
			let eras = BondedEras::get();
			add_db_reads_writes(1, 0);

			// reverse because it's more likely to find reports from recent eras.
			match eras.iter().rev().filter(|&&(_, ref sesh)| sesh <= &slash_session).next() {
				Some(&(ref slash_era, _)) => *slash_era,
				// before bonding period. defensive - should be filtered out.
				None => return Ok(consumed_weight),
			}
		};

		<Self as Store>::EarliestUnappliedSlash::mutate(|earliest| {
			if earliest.is_none() {
				*earliest = Some(active_era)
			}
		});
		add_db_reads_writes(1, 1);

		let slash_defer_duration = T::SlashDeferDuration::get();

		let invulnerables = Self::invulnerables();
		add_db_reads_writes(1, 0);

		for (details, slash_fraction) in offenders.iter().zip(slash_fraction) {
			let (stash, exposure) = &details.offender;

			// Skip if the validator is invulnerable.
			if invulnerables.contains(stash) {
				continue
			}

			let unapplied = slashing::compute_slash::<T>(slashing::SlashParams {
				stash,
				slash: *slash_fraction,
				exposure,
				slash_era,
				window_start,
				now: active_era,
				reward_proportion,
			});

			if let Some(mut unapplied) = unapplied {
				let nominators_len = unapplied.others.len() as u64;
				let reporters_len = details.reporters.len() as u64;

				{
					let upper_bound = 1 /* Validator/NominatorSlashInEra */ + 2 /* fetch_spans */;
					let rw = upper_bound + nominators_len * upper_bound;
					add_db_reads_writes(rw, rw);
				}
				unapplied.reporters = details.reporters.clone();
				if slash_defer_duration == 0 {
					// apply right away.
					slashing::apply_slash::<T>(unapplied);
					{
						let slash_cost = (6, 5);
						let reward_cost = (2, 2);
						add_db_reads_writes(
							(1 + nominators_len) * slash_cost.0 + reward_cost.0 * reporters_len,
							(1 + nominators_len) * slash_cost.1 + reward_cost.1 * reporters_len
						);
					}
				} else {
					// defer to end of some `slash_defer_duration` from now.
					<Self as Store>::UnappliedSlashes::mutate(
						active_era,
						move |for_later| for_later.push(unapplied),
					);
					add_db_reads_writes(1, 1);
				}
			} else {
				add_db_reads_writes(4 /* fetch_spans */, 5 /* kick_out_if_recent */)
			}
		}

		Ok(consumed_weight)
	}

	fn can_report() -> bool {
		// TWO_PHASE_NOTE: we can get rid of this API
		Self::era_election_status().is_closed()
	}
}

/// Filter historical offences out and only allow those from the bonding period.
pub struct FilterHistoricalOffences<T, R> {
	_inner: sp_std::marker::PhantomData<(T, R)>,
}

impl<T, Reporter, Offender, R, O> ReportOffence<Reporter, Offender, O>
	for FilterHistoricalOffences<Module<T>, R>
where
	T: Config,
	R: ReportOffence<Reporter, Offender, O>,
	O: Offence<Offender>,
{
	fn report_offence(reporters: Vec<Reporter>, offence: O) -> Result<(), OffenceError> {
		// disallow any slashing from before the current bonding period.
		let offence_session = offence.session_index();
		let bonded_eras = BondedEras::get();

		if bonded_eras.first().filter(|(_, start)| offence_session >= *start).is_some() {
			R::report_offence(reporters, offence)
		} else {
			<Module<T>>::deposit_event(
				RawEvent::OldSlashingReportDiscarded(offence_session)
			);
			Ok(())
		}
	}

	fn is_known_offence(offenders: &[Offender], time_slot: &O::TimeSlot) -> bool {
		R::is_known_offence(offenders, time_slot)
	}
}

#[allow(deprecated)]
impl<T: Config> frame_support::unsigned::ValidateUnsigned for Module<T> {
	type Call = Call<T>;
	fn validate_unsigned(source: TransactionSource, call: &Self::Call) -> TransactionValidity {
		if let Call::submit_election_solution_unsigned(
			_,
			_,
			score,
			era,
			_,
		) = call {
			use offchain_election::DEFAULT_LONGEVITY;

			// discard solution not coming from the local OCW.
			match source {
				TransactionSource::Local | TransactionSource::InBlock => { /* allowed */ }
				_ => {
					log!(debug, "rejecting unsigned transaction because it is not local/in-block.");
					return InvalidTransaction::Call.into();
				}
			}

			if let Err(error_with_post_info) = Self::pre_dispatch_checks(*score, *era) {
				let invalid = to_invalid(error_with_post_info);
				log!(
					debug,
					"💸 validate unsigned pre dispatch checks failed due to error #{:?}.",
					invalid,
				);
				return invalid.into();
			}

			log!(debug, "validateUnsigned succeeded for a solution at era {}.", era);

			ValidTransaction::with_tag_prefix("StakingOffchain")
				// The higher the score[0], the better a solution is.
				.priority(T::UnsignedPriority::get().saturating_add(score[0].saturated_into()))
				// Defensive only. A single solution can exist in the pool per era. Each validator
				// will run OCW at most once per era, hence there should never exist more than one
				// transaction anyhow.
				.and_provides(era)
				// Note: this can be more accurate in the future. We do something like
				// `era_end_block - current_block` but that is not needed now as we eagerly run
				// offchain workers now and the above should be same as `T::ElectionLookahead`
				// without the need to query more storage in the validation phase. If we randomize
				// offchain worker, then we might re-consider this.
				.longevity(TryInto::<u64>::try_into(
						T::ElectionLookahead::get()).unwrap_or(DEFAULT_LONGEVITY)
				)
				// We don't propagate this. This can never the validated at a remote node.
				.propagate(false)
				.build()
		} else {
			InvalidTransaction::Call.into()
		}
	}

	fn pre_dispatch(call: &Self::Call) -> Result<(), TransactionValidityError> {
		if let Call::submit_election_solution_unsigned(
			_,
			_,
			score,
			era,
			_,
		) = call {
			// IMPORTANT NOTE: These checks are performed in the dispatch call itself, yet we need
			// to duplicate them here to prevent a block producer from putting a previously
			// validated, yet no longer valid solution on chain.
			// OPTIMISATION NOTE: we could skip this in the `submit_election_solution_unsigned`
			// since we already do it here. The signed version needs it though. Yer for now we keep
			// this duplicate check here so both signed and unsigned can use a singular
			// `check_and_replace_solution`.
			Self::pre_dispatch_checks(*score, *era)
				.map(|_| ())
				.map_err(to_invalid)
				.map_err(Into::into)
		} else {
			Err(InvalidTransaction::Call.into())
		}
	}
}

/// Check that list is sorted and has no duplicates.
fn is_sorted_and_unique(list: &[u32]) -> bool {
	list.windows(2).all(|w| w[0] < w[1])
}

/// convert a DispatchErrorWithPostInfo to a custom InvalidTransaction with the inner code being the
/// error number.
fn to_invalid(error_with_post_info: DispatchErrorWithPostInfo) -> InvalidTransaction {
	let error = error_with_post_info.error;
	let error_number = match error {
		DispatchError::Module { error, ..} => error,
		_ => 0,
	};
	InvalidTransaction::Custom(error_number)
}<|MERGE_RESOLUTION|>--- conflicted
+++ resolved
@@ -335,11 +335,7 @@
 pub use weights::WeightInfo;
 
 const STAKING_ID: LockIdentifier = *b"staking ";
-<<<<<<< HEAD
-pub(crate) const LOG_TARGET: &'static str = "staking";
-=======
 pub(crate) const LOG_TARGET: &'static str = "runtime::staking";
->>>>>>> a107e1f0
 
 // syntactic sugar for logging.
 #[macro_export]
@@ -3372,10 +3368,7 @@
 		let session_length = T::NextNewSession::average_session_length();
 
 		let until_this_session_end = T::NextNewSession::estimate_next_new_session(now)
-<<<<<<< HEAD
-=======
 			.0
->>>>>>> a107e1f0
 			.unwrap_or_default()
 			.saturating_sub(now);
 
