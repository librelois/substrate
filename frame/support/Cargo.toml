[package]
name = "frame-support"
version = "3.0.0"
authors = ["Parity Technologies <admin@parity.io>"]
edition = "2018"
license = "Apache-2.0"
homepage = "https://substrate.dev"
repository = "https://github.com/paritytech/substrate/"
description = "Support code for the runtime."
readme = "README.md"

[package.metadata.docs.rs]
targets = ["x86_64-unknown-linux-gnu"]

[dependencies]
serde = { version = "1.0.101", optional = true, features = ["derive"] }
<<<<<<< HEAD
codec = { package = "parity-scale-codec", version = "2.0.0", default-features = false, features = ["derive"] }
scale-info = { git = "https://github.com/paritytech/scale-info", branch = "aj-substrate", default-features = false, features = ["derive"] }
frame-metadata = { package = "frame-metadata", git = "https://github.com/paritytech/frame-metadata", branch = "aj-substrate", default-features = false, features = ["v14"] }
=======
codec = { package = "parity-scale-codec", version = "2.1.0", default-features = false, features = ["derive"] }
frame-metadata = { version = "13.0.0", default-features = false, path = "../metadata" }
>>>>>>> 9ed9f3a5
sp-std = { version = "3.0.0", default-features = false, path = "../../primitives/std" }
sp-io = { version = "3.0.0", default-features = false, path = "../../primitives/io" }
sp-runtime = { version = "3.0.0", default-features = false, path = "../../primitives/runtime" }
sp-tracing = { version = "3.0.0", default-features = false, path = "../../primitives/tracing" }
sp-core = { version = "3.0.0", default-features = false, path = "../../primitives/core" }
sp-arithmetic = { version = "3.0.0", default-features = false, path = "../../primitives/arithmetic" }
sp-inherents = { version = "3.0.0", default-features = false, path = "../../primitives/inherents" }
sp-staking = { version = "3.0.0", default-features = false, path = "../../primitives/staking" }
frame-support-procedural = { version = "3.0.0", default-features = false, path = "./procedural" }
paste = "1.0"
once_cell = { version = "1", default-features = false, optional = true }
sp-state-machine = { version = "0.9.0", optional = true, path = "../../primitives/state-machine" }
bitflags = "1.2"
impl-trait-for-tuples = "0.2.1"
smallvec = "1.4.1"
log = { version = "0.4.14", default-features = false }

[dev-dependencies]
assert_matches = "1.3.0"
pretty_assertions = "0.6.1"
frame-system = { version = "3.0.0", path = "../system" }
parity-util-mem = { version = "0.9.0", default-features = false, features = ["primitive-types"] }

[features]
default = ["std"]
std = [
	"once_cell",
	"serde",
	"scale-info/std",
	"sp-io/std",
	"codec/std",
	"sp-std/std",
	"sp-runtime/std",
	"sp-tracing/std",
	"sp-arithmetic/std",
	"frame-metadata/std",
	"sp-inherents/std",
	"sp-staking/std",
	"sp-state-machine",
	"frame-support-procedural/std",
	"log/std",
]
runtime-benchmarks = []
try-runtime = []<|MERGE_RESOLUTION|>--- conflicted
+++ resolved
@@ -14,14 +14,9 @@
 
 [dependencies]
 serde = { version = "1.0.101", optional = true, features = ["derive"] }
-<<<<<<< HEAD
-codec = { package = "parity-scale-codec", version = "2.0.0", default-features = false, features = ["derive"] }
+codec = { package = "parity-scale-codec", version = "2.1.0", default-features = false, features = ["derive"] }
 scale-info = { git = "https://github.com/paritytech/scale-info", branch = "aj-substrate", default-features = false, features = ["derive"] }
 frame-metadata = { package = "frame-metadata", git = "https://github.com/paritytech/frame-metadata", branch = "aj-substrate", default-features = false, features = ["v14"] }
-=======
-codec = { package = "parity-scale-codec", version = "2.1.0", default-features = false, features = ["derive"] }
-frame-metadata = { version = "13.0.0", default-features = false, path = "../metadata" }
->>>>>>> 9ed9f3a5
 sp-std = { version = "3.0.0", default-features = false, path = "../../primitives/std" }
 sp-io = { version = "3.0.0", default-features = false, path = "../../primitives/io" }
 sp-runtime = { version = "3.0.0", default-features = false, path = "../../primitives/runtime" }
