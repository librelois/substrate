--- conflicted
+++ resolved
@@ -79,79 +79,6 @@
 
 			let cfg_attrs = &storage.cfg_attrs;
 
-<<<<<<< HEAD
-=======
-			let metadata_trait = match &storage.metadata {
-				Metadata::Value { .. } => quote::quote_spanned!(storage.attr_span =>
-					#frame_support::storage::types::StorageValueMetadata
-				),
-				Metadata::Map { .. } => quote::quote_spanned!(storage.attr_span =>
-					#frame_support::storage::types::StorageMapMetadata
-				),
-				Metadata::DoubleMap { .. } => quote::quote_spanned!(storage.attr_span =>
-					#frame_support::storage::types::StorageDoubleMapMetadata
-				),
-				Metadata::NMap { .. } => quote::quote_spanned!(storage.attr_span =>
-					#frame_support::storage::types::StorageNMapMetadata
-				),
-			};
-
-			let ty = match &storage.metadata {
-				Metadata::Value { value } => {
-					let value = clean_type_string(&quote::quote!(#value).to_string());
-					quote::quote_spanned!(storage.attr_span =>
-						#frame_support::metadata::StorageEntryType::Plain(
-							#frame_support::metadata::DecodeDifferent::Encode(#value)
-						)
-					)
-				},
-				Metadata::Map { key, value } => {
-					let value = clean_type_string(&quote::quote!(#value).to_string());
-					let key = clean_type_string(&quote::quote!(#key).to_string());
-					quote::quote_spanned!(storage.attr_span =>
-						#frame_support::metadata::StorageEntryType::Map {
-							hasher: <#full_ident as #metadata_trait>::HASHER,
-							key: #frame_support::metadata::DecodeDifferent::Encode(#key),
-							value: #frame_support::metadata::DecodeDifferent::Encode(#value),
-							unused: false,
-						}
-					)
-				},
-				Metadata::DoubleMap { key1, key2, value } => {
-					let value = clean_type_string(&quote::quote!(#value).to_string());
-					let key1 = clean_type_string(&quote::quote!(#key1).to_string());
-					let key2 = clean_type_string(&quote::quote!(#key2).to_string());
-					quote::quote_spanned!(storage.attr_span =>
-						#frame_support::metadata::StorageEntryType::DoubleMap {
-							hasher: <#full_ident as #metadata_trait>::HASHER1,
-							key2_hasher: <#full_ident as #metadata_trait>::HASHER2,
-							key1: #frame_support::metadata::DecodeDifferent::Encode(#key1),
-							key2: #frame_support::metadata::DecodeDifferent::Encode(#key2),
-							value: #frame_support::metadata::DecodeDifferent::Encode(#value),
-						}
-					)
-				},
-				Metadata::NMap { keys, value, .. } => {
-					let keys = keys
-						.iter()
-						.map(|key| clean_type_string(&quote::quote!(#key).to_string()))
-						.collect::<Vec<_>>();
-					let value = clean_type_string(&quote::quote!(#value).to_string());
-					quote::quote_spanned!(storage.attr_span =>
-						#frame_support::metadata::StorageEntryType::NMap {
-							keys: #frame_support::metadata::DecodeDifferent::Encode(&[
-								#( #keys, )*
-							]),
-							hashers: #frame_support::metadata::DecodeDifferent::Encode(
-								<#full_ident as #metadata_trait>::HASHERS,
-							),
-							value: #frame_support::metadata::DecodeDifferent::Encode(#value),
-						}
-					)
-				}
-			};
-
->>>>>>> 8d02bb0b
 			quote::quote_spanned!(storage.attr_span =>
 				#(#cfg_attrs)* #frame_support::metadata::StorageEntryMetadata {
 					name: <#full_ident as #frame_support::storage::StorageEntryMetadata>::NAME,
