// This file is part of Substrate.

// Copyright (C) 2020-2021 Parity Technologies (UK) Ltd.
// SPDX-License-Identifier: Apache-2.0

// Licensed under the Apache License, Version 2.0 (the "License");
// you may not use this file except in compliance with the License.
// You may obtain a copy of the License at
//
// 	http://www.apache.org/licenses/LICENSE-2.0
//
// Unless required by applicable law or agreed to in writing, software
// distributed under the License is distributed on an "AS IS" BASIS,
// WITHOUT WARRANTIES OR CONDITIONS OF ANY KIND, either express or implied.
// See the License for the specific language governing permissions and
// limitations under the License.

mod pallet_old {
	use frame_support::{
		decl_storage, decl_error, decl_event, decl_module, weights::Weight, traits::Get, Parameter
	};
	use frame_system::ensure_root;

	pub trait Config<I: Instance = DefaultInstance>: frame_system::Config {
		type SomeConst: Get<Self::Balance>;
		type Balance: Parameter + codec::HasCompact + From<u32> + Into<Weight> + Default;
		type Event: From<Event<Self, I>> + Into<<Self as frame_system::Config>::Event>;
	}

	decl_storage! {
		trait Store for Module<T: Config<I>, I: Instance = DefaultInstance> as Example {
			/// Some documentation
			Dummy get(fn dummy) config(): Option<T::Balance>;
			Bar get(fn bar) config(): map hasher(blake2_128_concat) T::AccountId => T::Balance;
			Foo get(fn foo) config(): T::Balance = 3.into();
			Double get(fn double):
				double_map hasher(blake2_128_concat) u32, hasher(twox_64_concat) u64 => u16;
		}
	}

	decl_event!(
		pub enum Event<T, I = DefaultInstance> where Balance = <T as Config<I>>::Balance {
			/// Dummy event, just here so there's a generic type that's used.
			Dummy(Balance),
		}
	);

	decl_module! {
		pub struct Module<T: Config<I>, I: Instance = DefaultInstance> for enum Call
		where origin: T::Origin
		{
			type Error = Error<T, I>;
			fn deposit_event() = default;
			const SomeConst: T::Balance = T::SomeConst::get();

			#[weight = <T::Balance as Into<Weight>>::into(new_value.clone())]
			fn set_dummy(origin, #[compact] new_value: T::Balance) {
				ensure_root(origin)?;

				<Dummy<T, I>>::put(&new_value);
				Self::deposit_event(RawEvent::Dummy(new_value));
			}

			fn on_initialize(_n: T::BlockNumber) -> Weight {
				<Dummy<T, I>>::put(T::Balance::from(10));
				10
			}

			fn on_finalize(_n: T::BlockNumber) {
				<Dummy<T, I>>::put(T::Balance::from(11));
			}
		}
	}

	decl_error! {
		pub enum Error for Module<T: Config<I>, I: Instance> {
			/// Some wrong behavior
			Wrong,
		}
	}
}

#[frame_support::pallet]
pub mod pallet {
	use frame_support::scale_info;
	use frame_support::pallet_prelude::*;
	use frame_system::pallet_prelude::*;
	use frame_system::ensure_root;

	#[pallet::config]
	pub trait Config<I: 'static = ()>: frame_system::Config {
		type Balance: Parameter + codec::HasCompact + From<u32> + Into<Weight> + Default
			+ MaybeSerializeDeserialize + scale_info::TypeInfo + 'static;
		#[pallet::constant]
		type SomeConst: Get<Self::Balance>;
		type Event: From<Event<Self, I>> + IsType<<Self as frame_system::Config>::Event>;
	}

	#[pallet::pallet]
	pub struct Pallet<T, I = ()>(PhantomData<(T, I)>);

	#[pallet::hooks]
	impl<T: Config<I>, I: 'static> Hooks<T::BlockNumber> for Pallet<T, I> {
		fn on_initialize(_n: T::BlockNumber) -> Weight {
			<Dummy<T, I>>::put(T::Balance::from(10));
			10
		}

		fn on_finalize(_n: T::BlockNumber) {
			<Dummy<T, I>>::put(T::Balance::from(11));
		}
	}

	#[pallet::call]
	impl<T: Config<I>, I: 'static> Pallet<T, I> {
		#[pallet::weight(<T::Balance as Into<Weight>>::into(new_value.clone()))]
		fn set_dummy(
			origin: OriginFor<T>,
			#[pallet::compact] new_value: T::Balance
		) -> DispatchResultWithPostInfo {
			ensure_root(origin)?;

			<Dummy<T, I>>::put(&new_value);
			Self::deposit_event(Event::Dummy(new_value));

			Ok(().into())
		}
	}

	#[pallet::error]
	pub enum Error<T, I = ()> {
		/// Some wrong behavior
		Wrong,
	}

	#[pallet::event]
	#[pallet::generate_deposit(fn deposit_event)]
	pub enum Event<T: Config<I>, I: 'static = ()> {
		/// Dummy event, just here so there's a generic type that's used.
		Dummy(T::Balance),
	}

	#[pallet::storage]
	/// Some documentation
	type Dummy<T: Config<I>, I: 'static = ()> = StorageValue<_, T::Balance, OptionQuery>;

	#[pallet::storage]
	type Bar<T: Config<I>, I: 'static = ()> =
		StorageMap<_, Blake2_128Concat, T::AccountId, T::Balance, ValueQuery>;

	#[pallet::storage]
	type Foo<T: Config<I>, I: 'static = ()> =
		StorageValue<_, T::Balance, ValueQuery, OnFooEmpty<T, I>>;
	#[pallet::type_value] pub fn OnFooEmpty<T: Config<I>, I: 'static>() -> T::Balance { 3.into() }

	#[pallet::storage]
	type Double<T, I = ()> = StorageDoubleMap<
		_, Blake2_128Concat, u32, Twox64Concat, u64, u16, ValueQuery
	>;

	#[pallet::genesis_config]
	pub struct GenesisConfig<T: Config<I>, I: 'static = ()> {
		dummy: Option<T::Balance>,
		bar: Vec<(T::AccountId, T::Balance)>,
		foo: T::Balance,
	}

	impl<T: Config<I>, I: 'static> Default for GenesisConfig<T, I> {
		fn default() -> Self {
			GenesisConfig {
				dummy: Default::default(),
				bar: Default::default(),
				foo: OnFooEmpty::<T, I>::get(),
			}
		}
	}

	#[pallet::genesis_build]
	impl<T: Config<I>, I: 'static> GenesisBuild<T, I> for GenesisConfig<T, I> {
		fn build(&self) {
			if let Some(dummy) = self.dummy.as_ref() {
				<Dummy<T, I>>::put(dummy);
			}
			for (k, v) in &self.bar {
				<Bar<T, I>>::insert(k, v);
			}
			<Foo<T, I>>::put(&self.foo);
		}
	}
}

frame_support::parameter_types!(
	pub const SomeConst: u64 = 10;
	pub const BlockHashCount: u32 = 250;
);

impl frame_system::Config for Runtime {
	type BlockWeights = ();
	type BlockLength = ();
	type DbWeight = ();
	type BaseCallFilter = ();
	type Origin = Origin;
	type Index = u64;
	type BlockNumber = u32;
	type Call = Call;
	type Hash = sp_runtime::testing::H256;
	type Hashing = sp_runtime::traits::BlakeTwo256;
	type AccountId = u64;
	type Lookup = sp_runtime::traits::IdentityLookup<Self::AccountId>;
	type Header = Header;
	type Event = Event;
	type BlockHashCount = BlockHashCount;
	type Version = ();
	type PalletInfo = PalletInfo;
	type AccountData = ();
	type OnNewAccount = ();
	type OnKilledAccount = ();
	type SystemWeightInfo = ();
	type SS58Prefix = ();
	type OnSetCode = ();
}
impl pallet::Config for Runtime {
	type Event = Event;
	type SomeConst = SomeConst;
	type Balance = u64;
}
impl pallet::Config<pallet::Instance2> for Runtime {
	type Event = Event;
	type SomeConst = SomeConst;
	type Balance = u64;
}
impl pallet::Config<pallet::Instance3> for Runtime {
	type Event = Event;
	type SomeConst = SomeConst;
	type Balance = u64;
}
impl pallet_old::Config for Runtime {
	type Event = Event;
	type SomeConst = SomeConst;
	type Balance = u64;
}
impl pallet_old::Config<pallet_old::Instance2> for Runtime {
	type Event = Event;
	type SomeConst = SomeConst;
	type Balance = u64;
}
impl pallet_old::Config<pallet_old::Instance3> for Runtime {
	type Event = Event;
	type SomeConst = SomeConst;
	type Balance = u64;
}

pub type Header = sp_runtime::generic::Header<u32, sp_runtime::traits::BlakeTwo256>;
pub type Block = sp_runtime::generic::Block<Header, UncheckedExtrinsic>;
pub type UncheckedExtrinsic = sp_runtime::generic::UncheckedExtrinsic<u32, Call, (), ()>;

frame_support::construct_runtime!(
	pub enum Runtime where
		Block = Block,
		NodeBlock = Block,
		UncheckedExtrinsic = UncheckedExtrinsic
	{
		System: frame_system::{Pallet, Call, Event<T>},
		Example: pallet::{Pallet, Call, Event<T>, Config<T>, Storage},
		PalletOld: pallet_old::{Pallet, Call, Event<T>, Config<T>, Storage},
		Instance2Example: pallet::<Instance2>::{Pallet, Call, Event<T>, Config<T>, Storage},
		PalletOld2: pallet_old::<Instance2>::{Pallet, Call, Event<T>, Config<T>, Storage},
		Instance3Example: pallet::<Instance3>::{Pallet, Call, Event<T>, Config<T>, Storage},
		PalletOld3: pallet_old::<Instance3>::{Pallet, Call, Event<T>, Config<T>, Storage},
	}
);

#[cfg(test)]
mod test {
	use super::Runtime;
	use super::pallet;
	use super::pallet_old;
	use codec::{Decode, Encode};
	use scale_info::form::PortableForm;

	#[test]
	fn metadata() {
		let metadata = Runtime::metadata();
<<<<<<< HEAD
		let (pallets, types) = match metadata.1 {
			frame_support::metadata::RuntimeMetadata::V13(metadata) =>
				(metadata.pallets, metadata.types),
=======
		let modules = match metadata.1 {
			frame_metadata::RuntimeMetadata::V13(frame_metadata::RuntimeMetadataV13 {
				modules: frame_metadata::DecodeDifferent::Encode(m),
				..
			}) => m,
>>>>>>> 8d02bb0b
			_ => unreachable!(),
		};

		let assert_meta_types = |ty_id1, ty_id2| {
			let ty1 = types.resolve(ty_id1).map(|ty| ty.type_def());
			let ty2 = types.resolve(ty_id2).map(|ty| ty.type_def());
			pretty_assertions::assert_eq!(ty1, ty2);
		};

		let get_enum_variants = |ty_id| {
			match types.resolve(ty_id).map(|ty| ty.type_def()) {
				Some(ty) => {
					match ty {
						scale_info::TypeDef::Variant(var) => {
							var.variants()
						}
						_ => panic!("Expected variant type")
					}
				}
				_ => panic!("No type found")
			}
		};

		let assert_enum_variants = |vs1: &[scale_info::Variant<PortableForm>], vs2: &[scale_info::Variant<PortableForm>]| {
			assert_eq!(vs1.len(), vs2.len());
			for i in 0..vs1.len() {
				let v1 = &vs2[i];
				let v2 = &vs2[i];
				assert_eq!(v1.fields().len(), v2.fields().len());
				for f in 0..v1.fields().len() {
					let f1 = &v1.fields()[f];
					let f2 = &v2.fields()[f];
					pretty_assertions::assert_eq!(f1.name(), f2.name());
					pretty_assertions::assert_eq!(f1.ty(), f2.ty());
				}
			}
		};
		
		for i in vec![1, 3, 5].into_iter() {
			pretty_assertions::assert_eq!(pallets[i].storage, pallets[i + 1].storage);

			let calls1 = pallets[i].calls.as_ref().unwrap();
			let calls2 = pallets[i + 1].calls.as_ref().unwrap();
			pretty_assertions::assert_eq!(calls1.calls, calls2.calls);
			assert_meta_types(calls1.ty.id(), calls2.ty.id());

			// event: check variants and fields but ignore the type name which will be different
			let event1_variants = get_enum_variants(pallets[i].event.as_ref().unwrap().ty.id());
			let event2_variants = get_enum_variants(pallets[i + 1].event.as_ref().unwrap().ty.id());
			assert_enum_variants(event1_variants, event2_variants);

			let err1 = get_enum_variants(pallets[i].error.as_ref().unwrap().ty.id())
				.iter()
				.filter(|v| v.name() == "__Ignore")
				.cloned()
				.collect::<Vec<_>>();
			let err2 = get_enum_variants(pallets[i + 1].error.as_ref().unwrap().ty.id())
				.iter()
				.filter(|v| v.name() == "__Ignore")
				.cloned()
				.collect::<Vec<_>>();
			assert_enum_variants(&err1, &err2);

			pretty_assertions::assert_eq!(pallets[i].constants, pallets[i + 1].constants);
		}
	}

	#[test]
	fn types() {
		assert_eq!(
			pallet_old::Event::<Runtime>::decode(
				&mut &pallet::Event::<Runtime>::Dummy(10).encode()[..]
			).unwrap(),
			pallet_old::Event::<Runtime>::Dummy(10),
		);

		assert_eq!(
			pallet_old::Call::<Runtime>::decode(
				&mut &pallet::Call::<Runtime>::set_dummy(10).encode()[..]
			).unwrap(),
			pallet_old::Call::<Runtime>::set_dummy(10),
		);
	}
}<|MERGE_RESOLUTION|>--- conflicted
+++ resolved
@@ -281,17 +281,9 @@
 	#[test]
 	fn metadata() {
 		let metadata = Runtime::metadata();
-<<<<<<< HEAD
 		let (pallets, types) = match metadata.1 {
 			frame_support::metadata::RuntimeMetadata::V13(metadata) =>
 				(metadata.pallets, metadata.types),
-=======
-		let modules = match metadata.1 {
-			frame_metadata::RuntimeMetadata::V13(frame_metadata::RuntimeMetadataV13 {
-				modules: frame_metadata::DecodeDifferent::Encode(m),
-				..
-			}) => m,
->>>>>>> 8d02bb0b
 			_ => unreachable!(),
 		};
 
@@ -329,7 +321,7 @@
 				}
 			}
 		};
-		
+
 		for i in vec![1, 3, 5].into_iter() {
 			pretty_assertions::assert_eq!(pallets[i].storage, pallets[i + 1].storage);
 
