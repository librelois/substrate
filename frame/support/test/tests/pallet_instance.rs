--- conflicted
+++ resolved
@@ -801,7 +801,6 @@
 					default: vec![0],
 					documentation: vec![],
 				},
-<<<<<<< HEAD
 			],
 		}),
 		calls: Some(PalletCallMetadata {
@@ -840,101 +839,6 @@
 				ty: scale_info::meta_type::<u32>(),
 				value: vec![10, 0, 0, 0],
 				documentation: vec![],
-=======
-				StorageEntryMetadata {
-					name: DecodeDifferent::Decoded("NMap".to_string()),
-					modifier: StorageEntryModifier::Optional,
-					ty: StorageEntryType::NMap {
-						keys: DecodeDifferent::Decoded(vec!["u8".to_string()]),
-						hashers: DecodeDifferent::Decoded(vec![
-							StorageHasher::Blake2_128Concat,
-						]),
-						value: DecodeDifferent::Decoded("u32".to_string()),
-					},
-					default: DecodeDifferent::Decoded(vec![0]),
-					documentation: DecodeDifferent::Decoded(vec![]),
-				},
-				StorageEntryMetadata {
-					name: DecodeDifferent::Decoded("NMap2".to_string()),
-					modifier: StorageEntryModifier::Optional,
-					ty: StorageEntryType::NMap {
-						keys: DecodeDifferent::Decoded(vec![
-							"u16".to_string(),
-							"u32".to_string(),
-						]),
-						hashers: DecodeDifferent::Decoded(vec![
-							StorageHasher::Twox64Concat,
-							StorageHasher::Blake2_128Concat,
-						]),
-						value: DecodeDifferent::Decoded("u64".to_string()),
-					},
-					default: DecodeDifferent::Decoded(vec![0]),
-					documentation: DecodeDifferent::Decoded(vec![]),
-				},
-			]),
-		})),
-		calls: Some(DecodeDifferent::Decoded(vec![
-			FunctionMetadata {
-				name: DecodeDifferent::Decoded("foo".to_string()),
-				arguments: DecodeDifferent::Decoded(vec![
-					FunctionArgumentMetadata {
-						name: DecodeDifferent::Decoded("_foo".to_string()),
-						ty: DecodeDifferent::Decoded("Compact<u32>".to_string()),
-					}
-				]),
-				documentation: DecodeDifferent::Decoded(vec![
-					" Doc comment put in metadata".to_string(),
-				]),
-			},
-			FunctionMetadata {
-				name: DecodeDifferent::Decoded("foo_transactional".to_string()),
-				arguments: DecodeDifferent::Decoded(vec![
-					FunctionArgumentMetadata {
-						name: DecodeDifferent::Decoded("_foo".to_string()),
-						ty: DecodeDifferent::Decoded("Compact<u32>".to_string()),
-					}
-				]),
-				documentation: DecodeDifferent::Decoded(vec![
-					" Doc comment put in metadata".to_string(),
-				]),
-			},
-		])),
-		event: Some(DecodeDifferent::Decoded(vec![
-			EventMetadata {
-				name: DecodeDifferent::Decoded("Proposed".to_string()),
-				arguments: DecodeDifferent::Decoded(vec!["<T as frame_system::Config>::AccountId".to_string()]),
-				documentation: DecodeDifferent::Decoded(vec![
-					" doc comment put in metadata".to_string()
-				]),
-			},
-			EventMetadata {
-				name: DecodeDifferent::Decoded("Spending".to_string()),
-				arguments: DecodeDifferent::Decoded(vec!["Balance".to_string()]),
-				documentation: DecodeDifferent::Decoded(vec![
-					" doc".to_string()
-				]),
-			},
-			EventMetadata {
-				name: DecodeDifferent::Decoded("Something".to_string()),
-				arguments: DecodeDifferent::Decoded(vec!["Other".to_string()]),
-				documentation: DecodeDifferent::Decoded(vec![]),
-			},
-		])),
-		constants: DecodeDifferent::Decoded(vec![
-			ModuleConstantMetadata {
-				name: DecodeDifferent::Decoded("MyGetParam".to_string()),
-				ty: DecodeDifferent::Decoded("u32".to_string()),
-				value: DecodeDifferent::Decoded(vec![10, 0, 0, 0]),
-				documentation: DecodeDifferent::Decoded(vec![]),
-			},
-		]),
-		errors: DecodeDifferent::Decoded(vec![
-			ErrorMetadata {
-				name: DecodeDifferent::Decoded("InsufficientProposersBalance".to_string()),
-				documentation: DecodeDifferent::Decoded(vec![
-					" doc comment put into metadata".to_string(),
-				]),
->>>>>>> 8d02bb0b
 			},
 		],
 		error: Some(PalletErrorMetadata { ty: scale_info::meta_type::<pallet::Error<Runtime>>() }),
@@ -968,7 +872,6 @@
 		_ => unreachable!(),
 	}
 
-<<<<<<< HEAD
 	let pallets = vec![
 		system_pallet_metadata,
 		example_pallet_metadata,
@@ -981,12 +884,6 @@
 		signed_extensions: vec![
 			SignedExtensionMetadata { identifier: "UnitSignedExtension", ty: scale_info::meta_type::<()>() }
 		]
-=======
-
-	let metadata = match Runtime::metadata().1 {
-		RuntimeMetadata::V13(metadata) => metadata,
-		_ => panic!("metadata has been bump, test needs to be updated"),
->>>>>>> 8d02bb0b
 	};
 
 	let expected_metadata: RuntimeMetadataPrefixed = RuntimeMetadataLastVersion::new(pallets, extrinsic).into();
