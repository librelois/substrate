[package]
name = "sp-arithmetic"
version = "3.0.0"
authors = ["Parity Technologies <admin@parity.io>"]
edition = "2018"
license = "Apache-2.0"
homepage = "https://substrate.dev"
repository = "https://github.com/paritytech/substrate/"
description = "Minimal fixed point arithmetic primitives and types for runtime."
documentation = "https://docs.rs/sp-arithmetic"
readme = "README.md"

[package.metadata.docs.rs]
targets = ["x86_64-unknown-linux-gnu"]


[dependencies]
codec = { package = "parity-scale-codec", version = "2.0.0", default-features = false, features = ["derive"] }
scale-info = { version = "0.9.0", default-features = false, features = ["derive"] }
integer-sqrt = "0.1.2"
static_assertions = "1.1.0"
num-traits = { version = "0.2.8", default-features = false }
sp-std = { version = "3.0.0", default-features = false, path = "../std" }
serde = { version = "1.0.101", optional = true, features = ["derive"] }
sp-debug-derive = { version = "3.0.0", default-features = false, path = "../debug-derive" }

[dev-dependencies]
rand = "0.7.2"
criterion = "0.3"
serde_json = "1.0"
<<<<<<< HEAD
primitive-types = "0.10.1"
=======
primitive-types = "0.10.0"
>>>>>>> 8c868a26

[features]
default = ["std"]
std = [
	"codec/std",
	"num-traits/std",
	"sp-std/std",
	"serde",
	"sp-debug-derive/std",
]

[[bench]]
name = "bench"
harness = false<|MERGE_RESOLUTION|>--- conflicted
+++ resolved
@@ -28,11 +28,7 @@
 rand = "0.7.2"
 criterion = "0.3"
 serde_json = "1.0"
-<<<<<<< HEAD
-primitive-types = "0.10.1"
-=======
 primitive-types = "0.10.0"
->>>>>>> 8c868a26
 
 [features]
 default = ["std"]
