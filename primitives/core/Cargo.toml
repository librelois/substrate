[package]
name = "sp-core"
version = "4.0.0-dev"
authors = ["Parity Technologies <admin@parity.io>"]
edition = "2018"
license = "Apache-2.0"
homepage = "https://substrate.dev"
repository = "https://github.com/paritytech/substrate/"
description = "Shareable Substrate types."
documentation = "https://docs.rs/sp-core"

[package.metadata.docs.rs]
targets = ["x86_64-unknown-linux-gnu"]

[dependencies]
<<<<<<< HEAD
sp-std = { version = "4.0.0-dev", default-features = false, path = "../std" }
codec = { package = "parity-scale-codec", version = "2.0.0", default-features = false, features = ["derive"] }
=======
sp-std = { version = "3.0.0", default-features = false, path = "../std" }
codec = { package = "parity-scale-codec", version = "2.2.0", default-features = false, features = ["derive", "max-encoded-len"] }
>>>>>>> fdfb8b30
log = { version = "0.4.11", default-features = false }
serde = { version = "1.0.101", optional = true, features = ["derive"] }
byteorder = { version = "1.3.2", default-features = false }
primitive-types = { version = "0.10.0", default-features = false, features = ["codec"] }
impl-serde = { version = "0.3.0", optional = true }
wasmi = { version = "0.9.0", optional = true }
hash-db = { version = "0.15.2", default-features = false }
hash256-std-hasher = { version = "0.15.2", default-features = false }
base58 = { version = "0.1.0", optional = true }
rand = { version = "0.7.3", optional = true, features = ["small_rng"] }
substrate-bip39 = { version = "0.4.2", optional = true }
tiny-bip39 = { version = "0.8", optional = true }
regex = { version = "1.4.2", optional = true }
num-traits = { version = "0.2.8", default-features = false }
zeroize = { version = "1.2.0", default-features = false }
secrecy = { version = "0.7.0", default-features = false }
lazy_static = { version = "1.4.0", default-features = false, optional = true }
parking_lot = { version = "0.11.1", optional = true }
sp-debug-derive = { version = "3.0.0", path = "../debug-derive" }
<<<<<<< HEAD
sp-externalities = { version = "0.10.0-dev", optional = true, path = "../externalities" }
sp-storage = { version = "4.0.0-dev", default-features = false, path = "../storage" }
parity-util-mem = { version = "0.9.0", default-features = false, features = ["primitive-types"] }
futures = { version = "0.3.1", optional = true }
dyn-clonable = { version = "0.9.0", optional = true }
thiserror = { version = "1.0.21", optional = true }
max-encoded-len = { version = "4.0.0-dev", default-features = false, path = "../../max-encoded-len", features = [ "derive" ] }
=======
sp-externalities = { version = "0.9.0", optional = true, path = "../externalities" }
sp-storage = { version = "3.0.0", default-features = false, path = "../storage" }
parity-util-mem = { version = "0.10.0", default-features = false, features = ["primitive-types"] }
futures = { version = "0.3.1", optional = true }
dyn-clonable = { version = "0.9.0", optional = true }
thiserror = { version = "1.0.21", optional = true }
>>>>>>> fdfb8b30

# full crypto
ed25519-dalek = { version = "1.0.1", default-features = false, features = ["u64_backend", "alloc"], optional = true }
blake2-rfc = { version = "0.2.18", default-features = false, optional = true }
tiny-keccak = { version = "2.0.1", features = ["keccak"], optional = true }
schnorrkel = { version = "0.9.1", features = ["preaudit_deprecated", "u64_backend"], default-features = false, optional = true }
sha2 = { version = "0.9.2", default-features = false, optional = true }
hex = { version = "0.4", default-features = false, optional = true }
twox-hash = { version = "1.5.0", default-features = false, optional = true }
libsecp256k1 = { version = "0.3.2", default-features = false, features = ["hmac"], optional = true }
merlin = { version = "2.0", default-features = false, optional = true }

sp-runtime-interface = { version = "4.0.0-dev", default-features = false, path = "../runtime-interface" }

[dev-dependencies]
sp-serializer = { version = "3.0.0", path = "../serializer" }
pretty_assertions = "0.6.1"
hex-literal = "0.3.1"
rand = "0.7.2"
criterion = "0.3.3"
serde_json = "1.0"
rand_chacha = "0.2.2"

[[bench]]
name = "bench"
harness = false

[lib]
bench = false

[features]
default = ["std"]
std = [
	"full_crypto",
	"log/std",
	"thiserror",
	"wasmi",
	"lazy_static",
	"parking_lot",
	"primitive-types/std",
	"primitive-types/serde",
	"primitive-types/byteorder",
	"primitive-types/rustc-hex",
	"impl-serde",
	"codec/std",
	"hash256-std-hasher/std",
	"hash-db/std",
	"sp-std/std",
	"serde",
	"twox-hash/std",
	"blake2-rfc/std",
	"ed25519-dalek/std",
	"hex/std",
	"base58",
	"substrate-bip39",
	"tiny-bip39",
	"byteorder/std",
	"rand",
	"sha2/std",
	"schnorrkel/std",
	"regex",
	"num-traits/std",
	"tiny-keccak",
	"sp-debug-derive/std",
	"sp-externalities",
	"sp-storage/std",
	"sp-runtime-interface/std",
	"zeroize/alloc",
	"secrecy/alloc",
	"futures",
	"futures/thread-pool",
	"libsecp256k1/std",
	"dyn-clonable",
]

# This feature enables all crypto primitives for `no_std` builds like microcontrollers
# or Intel SGX.
# For the regular wasm runtime builds this should not be used.
full_crypto = [
	"ed25519-dalek",
	"blake2-rfc",
	"tiny-keccak",
	"schnorrkel",
	"hex",
	"sha2",
	"twox-hash",
	"libsecp256k1",
	"sp-runtime-interface/disable_target_static_assertions",
	"merlin",
]<|MERGE_RESOLUTION|>--- conflicted
+++ resolved
@@ -13,13 +13,8 @@
 targets = ["x86_64-unknown-linux-gnu"]
 
 [dependencies]
-<<<<<<< HEAD
 sp-std = { version = "4.0.0-dev", default-features = false, path = "../std" }
-codec = { package = "parity-scale-codec", version = "2.0.0", default-features = false, features = ["derive"] }
-=======
-sp-std = { version = "3.0.0", default-features = false, path = "../std" }
 codec = { package = "parity-scale-codec", version = "2.2.0", default-features = false, features = ["derive", "max-encoded-len"] }
->>>>>>> fdfb8b30
 log = { version = "0.4.11", default-features = false }
 serde = { version = "1.0.101", optional = true, features = ["derive"] }
 byteorder = { version = "1.3.2", default-features = false }
@@ -39,22 +34,12 @@
 lazy_static = { version = "1.4.0", default-features = false, optional = true }
 parking_lot = { version = "0.11.1", optional = true }
 sp-debug-derive = { version = "3.0.0", path = "../debug-derive" }
-<<<<<<< HEAD
 sp-externalities = { version = "0.10.0-dev", optional = true, path = "../externalities" }
 sp-storage = { version = "4.0.0-dev", default-features = false, path = "../storage" }
-parity-util-mem = { version = "0.9.0", default-features = false, features = ["primitive-types"] }
-futures = { version = "0.3.1", optional = true }
-dyn-clonable = { version = "0.9.0", optional = true }
-thiserror = { version = "1.0.21", optional = true }
-max-encoded-len = { version = "4.0.0-dev", default-features = false, path = "../../max-encoded-len", features = [ "derive" ] }
-=======
-sp-externalities = { version = "0.9.0", optional = true, path = "../externalities" }
-sp-storage = { version = "3.0.0", default-features = false, path = "../storage" }
 parity-util-mem = { version = "0.10.0", default-features = false, features = ["primitive-types"] }
 futures = { version = "0.3.1", optional = true }
 dyn-clonable = { version = "0.9.0", optional = true }
 thiserror = { version = "1.0.21", optional = true }
->>>>>>> fdfb8b30
 
 # full crypto
 ed25519-dalek = { version = "1.0.1", default-features = false, features = ["u64_backend", "alloc"], optional = true }
