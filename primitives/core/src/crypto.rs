--- conflicted
+++ resolved
@@ -30,12 +30,8 @@
 use parking_lot::Mutex;
 #[cfg(feature = "std")]
 use rand::{RngCore, rngs::OsRng};
-<<<<<<< HEAD
-use codec::{Encode, Decode};
+use codec::{Encode, Decode, MaxEncodedLen};
 use scale_info::TypeInfo;
-=======
-use codec::{Encode, Decode, MaxEncodedLen};
->>>>>>> 8c868a26
 #[cfg(feature = "std")]
 use regex::Regex;
 #[cfg(feature = "std")]
