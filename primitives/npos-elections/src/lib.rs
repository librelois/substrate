--- conflicted
+++ resolved
@@ -532,14 +532,10 @@
 	///
 	/// If an edge stake is so small that it cannot be represented in `T`, it is ignored. This edge
 	/// can never be re-created and does not mean anything useful anymore.
-<<<<<<< HEAD
-	pub fn into_assignment<P: PerThing>(self) -> Assignment<AccountId, P> where AccountId: IdentifierT {
-=======
 	pub fn into_assignment<P: PerThing>(self) -> Assignment<AccountId, P>
 	where
 		AccountId: IdentifierT,
 	{
->>>>>>> 3e870d12
 		let stake = self.total();
 		let distribution = self.distribution
 			.into_iter()
