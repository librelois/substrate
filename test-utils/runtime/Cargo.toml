[package]
name = "substrate-test-runtime"
version = "2.0.0"
authors = ["Parity Technologies <admin@parity.io>"]
edition = "2018"
build = "build.rs"
license = "Apache-2.0"
homepage = "https://substrate.dev"
repository = "https://github.com/paritytech/substrate/"
publish = false

[package.metadata.docs.rs]
targets = ["x86_64-unknown-linux-gnu"]

[dependencies]
sp-application-crypto = { version = "3.0.0", default-features = false, path = "../../primitives/application-crypto" }
sp-consensus-aura = { version = "0.9.0", default-features = false, path = "../../primitives/consensus/aura" }
sp-consensus-babe = { version = "0.9.0", default-features = false, path = "../../primitives/consensus/babe" }
sp-block-builder = { version = "3.0.0", default-features = false, path = "../../primitives/block-builder" }
codec = { package = "parity-scale-codec", version = "2.0.0", default-features = false, features = ["derive"] }
scale-info = { version = "0.9.0", default-features = false, features = ["derive"] }
sp-inherents = { version = "3.0.0", default-features = false, path = "../../primitives/inherents" }
sp-keyring = { version = "3.0.0", optional = true, path = "../../primitives/keyring" }
memory-db = { version = "0.27.0", default-features = false }
sp-offchain = { path = "../../primitives/offchain", default-features = false, version = "3.0.0"}
sp-core = { version = "3.0.0", default-features = false, path = "../../primitives/core" }
sp-std = { version = "3.0.0", default-features = false, path = "../../primitives/std" }
sp-runtime-interface = { path = "../../primitives/runtime-interface", default-features = false, version = "3.0.0"}
sp-io = { version = "3.0.0", default-features = false, path = "../../primitives/io" }
frame-support = { version = "3.0.0", default-features = false, path = "../../frame/support" }
sp-version = { version = "3.0.0", default-features = false, path = "../../primitives/version" }
sp-session = { version = "3.0.0", default-features = false, path = "../../primitives/session" }
sp-api = { version = "3.0.0", default-features = false, path = "../../primitives/api" }
sp-runtime = { version = "3.0.0", default-features = false, path = "../../primitives/runtime" }
pallet-babe = { version = "3.0.0", default-features = false, path = "../../frame/babe" }
frame-system = { version = "3.0.0", default-features = false, path = "../../frame/system" }
frame-system-rpc-runtime-api = { version = "3.0.0", default-features = false, path = "../../frame/system/rpc/runtime-api" }
pallet-timestamp = { version = "3.0.0", default-features = false, path = "../../frame/timestamp" }
sp-finality-grandpa = { version = "3.0.0", default-features = false, path = "../../primitives/finality-grandpa" }
sp-trie = { version = "3.0.0", default-features = false, path = "../../primitives/trie" }
sp-transaction-pool = { version = "3.0.0", default-features = false, path = "../../primitives/transaction-pool" }
<<<<<<< HEAD
trie-db = { version = "0.22.2", default-features = false }
=======
trie-db = { version = "0.22.6", default-features = false }
>>>>>>> 7160c160
parity-util-mem = { version = "0.10.0", default-features = false, features = ["primitive-types"] }
sc-service = { version = "0.9.0", default-features = false, optional = true, features = ["test-helpers"], path = "../../client/service" }
sp-state-machine = { version = "0.9.0", default-features = false, path = "../../primitives/state-machine" }
sp-externalities = { version = "0.9.0", default-features = false, path = "../../primitives/externalities" }

# 3rd party
cfg-if = "1.0"
log = { version = "0.4.14", default-features = false }
serde = { version = "1.0.101", optional = true, features = ["derive"] }

[dev-dependencies]
sc-block-builder = { version = "0.9.0", path = "../../client/block-builder" }
sc-executor = { version = "0.9.0", path = "../../client/executor" }
substrate-test-runtime-client = { version = "2.0.0", path = "./client" }
futures = "0.3.9"

[build-dependencies]
substrate-wasm-builder = { version = "4.0.0", path = "../../utils/wasm-builder" }

[features]
default = [
	"std",
]
std = [
	"sp-application-crypto/std",
	"sp-consensus-aura/std",
	"sp-consensus-babe/std",
	"sp-block-builder/std",
	"codec/std",
	"sp-inherents/std",
	"sp-keyring",
	"log/std",
	"memory-db/std",
	"sp-offchain/std",
	"sp-core/std",
	"sp-core/std",
	"sp-std/std",
	"sp-runtime-interface/std",
	"sp-io/std",
	"frame-support/std",
	"sp-version/std",
	"serde",
	"sp-session/std",
	"sp-api/std",
	"sp-runtime/std",
	"sp-externalities/std",
	"sp-state-machine/std",
	"pallet-babe/std",
	"frame-system-rpc-runtime-api/std",
	"frame-system/std",
	"pallet-timestamp/std",
	"sc-service",
	"sp-finality-grandpa/std",
	"sp-trie/std",
	"sp-transaction-pool/std",
	"trie-db/std",
]
# Special feature to disable logging
disable-logging = [ "sp-api/disable-logging" ]<|MERGE_RESOLUTION|>--- conflicted
+++ resolved
@@ -39,11 +39,7 @@
 sp-finality-grandpa = { version = "3.0.0", default-features = false, path = "../../primitives/finality-grandpa" }
 sp-trie = { version = "3.0.0", default-features = false, path = "../../primitives/trie" }
 sp-transaction-pool = { version = "3.0.0", default-features = false, path = "../../primitives/transaction-pool" }
-<<<<<<< HEAD
-trie-db = { version = "0.22.2", default-features = false }
-=======
 trie-db = { version = "0.22.6", default-features = false }
->>>>>>> 7160c160
 parity-util-mem = { version = "0.10.0", default-features = false, features = ["primitive-types"] }
 sc-service = { version = "0.9.0", default-features = false, optional = true, features = ["test-helpers"], path = "../../client/service" }
 sp-state-machine = { version = "0.9.0", default-features = false, path = "../../primitives/state-machine" }
